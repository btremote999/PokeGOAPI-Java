--- conflicted
+++ resolved
@@ -94,7 +94,6 @@
 		workQueue.offer(envelope);
 		return envelope.observable();
 	}
-<<<<<<< HEAD
 
 	/**
 	 * Sends a single ServerRequest asynchronously
@@ -105,14 +104,11 @@
 	public Observable<ByteString> sendAsyncServerRequests(final ServerRequest request) {
 		return sendAsyncServerRequests(request, false);
 	}
-=======
->>>>>>> fccd128c
 
 	/**
 	 * Sends a single ServerRequest asynchronously
 	 *
 	 * @param request the request to send
-<<<<<<< HEAD
 	 * @param commons whether this request should include commons
 	 * @param commonExclusions the common requests to exclude from this request
 	 * @return the result from this request
@@ -140,115 +136,6 @@
 	 *
 	 * @param envelope list of ServerRequests to be sent
 	 * @return the server response
-	 * @throws RemoteServerException if this message fails to send
-	 * @throws LoginFailedException if login fails
-	 * @throws CaptchaActiveException if a captcha is active and the message can't be sent
-	 * @throws HashException if an exception occurs while hashing this request
-	 */
-	public ServerResponse sendServerRequests(ServerRequestEnvelope envelope)
-			throws RemoteServerException, LoginFailedException, CaptchaActiveException, HashException {
-		return AsyncHelper.toBlocking(sendAsyncServerRequests(envelope));
-	}
-
-	/**
-	 * Sends a single ServerRequest without commons
-	 *
-	 * @param request the request to send
-	 * @return the result from this request
-	 * @throws RemoteServerException if this message fails to send
-	 * @throws LoginFailedException if login fails
-	 * @throws CaptchaActiveException if a captcha is active and the message can't be sent
-	 * @throws HashException if an exception occurs while hashing this request
-	 */
-	public ByteString sendServerRequests(ServerRequest request)
-			throws RemoteServerException, LoginFailedException, CaptchaActiveException, HashException {
-		return sendServerRequests(request, false);
-=======
-	 * @return the result from this request
-	 */
-	public Observable<ByteString> sendAsyncServerRequests(final ServerRequest request) {
-		return sendAsyncServerRequests(request, false);
-	}
-
-	/**
-	 * Sends a single ServerRequest asynchronously
-	 *
-	 * @param request the request to send
-	 * @param commons whether this request should include commons
-	 * @param commonExclusions the common requests to exclude from this request
-	 * @return the result from this request
-	 */
-	public Observable<ByteString> sendAsyncServerRequests(final ServerRequest request, boolean commons,
-			RequestType... commonExclusions) {
-		ServerRequestEnvelope envelope = ServerRequestEnvelope.create();
-		envelope.add(request);
-		envelope.setCommons(commons);
-		envelope.excludeCommons(commonExclusions);
-		return sendAsyncServerRequests(envelope).map(new Func1<ServerResponse, ByteString>() {
-			@Override
-			public ByteString call(ServerResponse serverResponse) {
-				try {
-					return request.getData();
-				} catch (InvalidProtocolBufferException e) {
-					return null;
-				}
-			}
-		});
->>>>>>> fccd128c
-	}
-
-
-	/**
-<<<<<<< HEAD
-	 * Sends a single ServerRequest
-	 *
-	 * @param request the request to send
-	 * @param commons whether this request should include commons
-	 * @param commonExclusions the common requests to exclude from this request
-	 * @return the result from this request
-	 * @throws RemoteServerException if this message fails to send
-	 * @throws LoginFailedException if login fails
-	 * @throws CaptchaActiveException if a captcha is active and the message can't be sent
-	 * @throws HashException if an exception occurs while hashing this request
-	 */
-	public ByteString sendServerRequests(ServerRequest request, boolean commons, RequestType... commonExclusions)
-			throws RemoteServerException, LoginFailedException, CaptchaActiveException, HashException {
-		ServerRequestEnvelope envelope = ServerRequestEnvelope.create();
-		envelope.add(request);
-		envelope.setCommons(commons);
-		envelope.excludeCommons(commonExclusions);
-		AsyncHelper.toBlocking(sendAsyncServerRequests(envelope));
-		try {
-			return request.getData();
-		} catch (InvalidProtocolBufferException e) {
-			throw new RemoteServerException(e);
-		}
-	}
-
-	/**
-	 * Builds and sends a request envelope
-	 *
-	 * @param serverResponse the response to append to
-	 * @param requests list of ServerRequests to be sent
-	 * @param platformRequests list of ServerPlatformRequests to be sent
-	 * @throws RemoteServerException if this message fails to send
-	 * @throws LoginFailedException if login fails
-	 * @throws CaptchaActiveException if a captcha is active and the message can't be sent
-	 * @throws HashException if an exception occurs while hashing this request
-	 */
-	private ServerResponse sendInternal(ServerResponse serverResponse, ServerRequest[] requests,
-			ServerPlatformRequest[] platformRequests)
-			throws RemoteServerException, CaptchaActiveException, LoginFailedException, HashException {
-		RequestEnvelope.Builder builder = buildRequest(requests, platformRequests);
-
-		return sendInternal(serverResponse, requests, builder);
-	}
-
-=======
-	 * Sends ServerRequests in a thread safe manner.
-	 *
-	 * @param envelope list of ServerRequests to be sent
-	 * @return the server response
 	 * @throws RequestFailedException if an exception occurred while sending requests
 	 */
 	public ServerResponse sendServerRequests(ServerRequestEnvelope envelope)
@@ -308,22 +195,11 @@
 		return sendInternal(serverResponse, requests, platformRequests, builder);
 	}
 
->>>>>>> fccd128c
 	/**
 	 * Sends an already built request envelope
 	 *
 	 * @param serverResponse the response to append to
 	 * @param requests list of ServerRequests to be sent
-<<<<<<< HEAD
-	 * @param builder the request envelope builder
-	 * @throws RemoteServerException if this message fails to send
-	 * @throws LoginFailedException if login fails
-	 * @throws CaptchaActiveException if a captcha is active and the message can't be sent
-	 * @throws HashException if an exception occurs while hashing this request
-	 */
-	private ServerResponse sendInternal(ServerResponse serverResponse, ServerRequest[] requests,
-			RequestEnvelope.Builder builder) throws RemoteServerException, CaptchaActiveException, HashException, LoginFailedException {
-=======
 	 * @param platformRequests list of ServerPlatformRequests to be sent
 	 * @param builder the request envelope builder
 	 * @throws RequestFailedException if this message fails to send
@@ -331,7 +207,6 @@
 	private ServerResponse sendInternal(ServerResponse serverResponse, ServerRequest[] requests,
 			ServerPlatformRequest[] platformRequests, RequestEnvelope.Builder builder)
 			throws RequestFailedException {
->>>>>>> fccd128c
 		ByteArrayOutputStream stream = new ByteArrayOutputStream();
 		RequestEnvelope request = builder.build();
 		try {
@@ -367,50 +242,6 @@
 				this.authTicket = responseEnvelop.getAuthTicket();
 			}
 
-<<<<<<< HEAD
-			StatusCode statusCode = responseEnvelop.getStatusCode();
-			if (statusCode != StatusCode.OK && statusCode != StatusCode.OK_RPC_URL_IN_RESPONSE) {
-				if (statusCode == StatusCode.INVALID_AUTH_TOKEN) {
-					try {
-						api.getAuthInfo(true);
-						return sendInternal(serverResponse, requests, builder);
-					} catch (LoginFailedException e) {
-						throw new RemoteServerException("Failed to refresh auth token!", e);
-					} catch (RemoteServerException e) {
-						throw new RemoteServerException("Failed to send request with refreshed auth token!", e);
-					}
-				} else if (statusCode == StatusCode.REDIRECT) {
-					// API_ENDPOINT was not correctly set, should be at this point, though, so redo the request
-					return sendInternal(serverResponse, requests, builder);
-				} else if (statusCode == StatusCode.BAD_REQUEST) {
-					if (api.getPlayerProfile().isBanned()) {
-						throw new LoginFailedException("Cannot send request, your account has been banned!");
-					} else {
-						throw new RemoteServerException("A bad request was sent!");
-					}
-				} else {
-					throw new RemoteServerException("Failed to send request: " + statusCode);
-				}
-			}
-
-			boolean empty = false;
-
-			for (int i = 0; i < responseEnvelop.getReturnsCount(); i++) {
-				ByteString returned = responseEnvelop.getReturns(i);
-				ServerRequest serverRequest = requests[i];
-				if (returned != null) {
-					serverResponse.addResponse(serverRequest.getType(), returned);
-				} else {
-					empty = true;
-				}
-			}
-
-			for (int i = 0; i < responseEnvelop.getPlatformReturnsCount(); i++) {
-				PlatformResponse platformResponse = responseEnvelop.getPlatformReturns(i);
-				ByteString returned = platformResponse.getResponse();
-				if (returned != null) {
-					serverResponse.addResponse(platformResponse.getType(), returned);
-=======
 			boolean empty = false;
 
 			StatusCode statusCode = responseEnvelop.getStatusCode();
@@ -462,69 +293,19 @@
 					}
 				} else {
 					throw new RequestFailedException("Failed to send request: " + statusCode);
->>>>>>> fccd128c
 				}
 			}
 
 			if (empty) {
-<<<<<<< HEAD
-				throw new RemoteServerException("Received empty response. A bad request was sent!");
-			}
-		} catch (IOException e) {
-			throw new RemoteServerException(e);
-		} catch (RemoteServerException | LoginFailedException | CaptchaActiveException | HashException e) {
-=======
 				throw new RequestFailedException("Received empty response from server!");
 			}
 		} catch (IOException e) {
 			throw new RequestFailedException(e);
 		} catch (RequestFailedException e) {
->>>>>>> fccd128c
 			throw e;
 		}
 
 		return serverResponse;
-<<<<<<< HEAD
-	}
-
-	private RequestEnvelope.Builder buildRequest(ServerRequest[] requests, ServerPlatformRequest[] platformRequests)
-			throws LoginFailedException, CaptchaActiveException, RemoteServerException, HashException {
-		RequestEnvelope.Builder builder = RequestEnvelope.newBuilder();
-		resetBuilder(builder);
-
-		for (ServerRequest serverRequest : requests) {
-			ByteString data = serverRequest.getRequest().toByteString();
-			Request request = Request.newBuilder()
-					.setRequestMessage(data)
-					.setRequestType(serverRequest.getType())
-					.build();
-			builder.addRequests(request);
-		}
-
-		Signature.setSignature(api, builder);
-
-		for (ServerPlatformRequest platformRequest : platformRequests) {
-			ByteString data = platformRequest.getRequest();
-			Builder request = PlatformRequest.newBuilder()
-					.setType(platformRequest.getType())
-					.setRequestMessage(data);
-			builder.addPlatformRequests(request);
-		}
-		return builder;
-	}
-
-	private void resetBuilder(RequestEnvelope.Builder builder)
-			throws LoginFailedException, CaptchaActiveException, RemoteServerException {
-		builder.setStatusCode(2);
-		builder.setRequestId(requestIdGenerator.next());
-		//builder.setAuthInfo(api.getAuthInfo());
-		boolean expired = authTicket != null && api.currentTimeMillis() >= authTicket.getExpireTimestampMs();
-		if (authTicket != null && !expired) {
-			builder.setAuthTicket(authTicket);
-		} else {
-			Log.d(TAG, "Authenticated with static token");
-			builder.setAuthInfo(api.getAuthInfo(expired));
-=======
 	}
 
 	private RequestEnvelope.Builder buildRequest(ServerRequest[] requests, ServerPlatformRequest[] platformRequests)
@@ -564,7 +345,6 @@
 		} else {
 			Log.d(TAG, "Authenticated with static token");
 			builder.setAuthInfo(api.getAuthInfo(refresh));
->>>>>>> fccd128c
 		}
 		builder.setMsSinceLastLocationfix(random.nextInt(1651) + 149);
 		double latitude = api.getLatitude();
@@ -612,15 +392,9 @@
 				List<ServerRequest> requests = new ArrayList<>();
 
 				Set<RequestType> exclusions = envelope.getCommonExclusions();
-<<<<<<< HEAD
 
 				ServerResponse response = new ServerResponse();
 
-=======
-
-				ServerResponse response = new ServerResponse();
-
->>>>>>> fccd128c
 				if (api.hasChallenge() && !api.isLoggingIn()) {
 					for (ServerRequest request : envelope.getRequests()) {
 						RequestType type = request.getType();
@@ -657,11 +431,7 @@
 
 				try {
 					response = sendInternal(response, arrayRequests, arrayPlatformRequests);
-<<<<<<< HEAD
-				} catch (RemoteServerException | LoginFailedException | CaptchaActiveException | HashException e) {
-=======
 				} catch (RequestFailedException e) {
->>>>>>> fccd128c
 					response.setException(e);
 				}
 
@@ -678,12 +448,7 @@
 					}
 
 					CommonRequests.handleQueue(api);
-<<<<<<< HEAD
-				} catch (InvalidProtocolBufferException | RemoteServerException
-						| LoginFailedException | CaptchaActiveException e) {
-=======
 				} catch (InvalidProtocolBufferException | RequestFailedException e) {
->>>>>>> fccd128c
 					continue;
 				}
 
