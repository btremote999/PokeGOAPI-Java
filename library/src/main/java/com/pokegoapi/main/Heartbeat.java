--- conflicted
+++ resolved
@@ -102,12 +102,9 @@
 					listener.onMapUpdateException(api, exception);
 				}
 			}
-<<<<<<< HEAD
-=======
 			synchronized (lock) {
 				this.updatingMap = false;
 			}
->>>>>>> e3ff0f60
 		}
 	}
 
