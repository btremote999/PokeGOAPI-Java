--- conflicted
+++ resolved
@@ -118,11 +118,7 @@
 	/**
 	 * Updates the inventories with the latest data.
 	 *
-<<<<<<< HEAD
-	 * @param response the response to parse
-=======
 	 * @param response the get inventory response
->>>>>>> d5131514
 	 */
 	public void updateInventories(GetInventoryResponse response) {
 		for (InventoryItemOuterClass.InventoryItem inventoryItem
