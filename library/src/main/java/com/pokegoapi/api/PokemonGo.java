--- conflicted
+++ resolved
@@ -43,14 +43,7 @@
 import com.pokegoapi.api.player.PlayerProfile;
 import com.pokegoapi.api.settings.Settings;
 import com.pokegoapi.auth.CredentialProvider;
-<<<<<<< HEAD
-import com.pokegoapi.exceptions.CaptchaActiveException;
-import com.pokegoapi.exceptions.LoginFailedException;
-import com.pokegoapi.exceptions.RemoteServerException;
-import com.pokegoapi.exceptions.hash.HashException;
-=======
 import com.pokegoapi.exceptions.request.RequestFailedException;
->>>>>>> fccd128c
 import com.pokegoapi.main.CommonRequests;
 import com.pokegoapi.main.Heartbeat;
 import com.pokegoapi.main.PokemonMeta;
@@ -235,21 +228,11 @@
 		initialize();
 	}
 
-<<<<<<< HEAD
-	private void initialize() throws RemoteServerException, CaptchaActiveException, LoginFailedException,
-			HashException {
-=======
 	private void initialize() throws RequestFailedException {
->>>>>>> fccd128c
 		if (getRequestHandler() != null) {
 			getRequestHandler().exit();
 		}
 
-<<<<<<< HEAD
-//		this.setFirstGMP(true);
-//		this.setFirstGP(true);
-=======
->>>>>>> fccd128c
 		requestHandler = new RequestHandler(this, client);
 
 		getRequestHandler().sendServerRequests(ServerRequestEnvelope.create());
@@ -337,12 +320,7 @@
 	 *
 	 * @throws RequestFailedException if an exception occurred while sending requests
 	 */
-<<<<<<< HEAD
-	public void getAssetDigest() throws RemoteServerException, CaptchaActiveException, LoginFailedException,
-			HashException {
-=======
 	public void getAssetDigest() throws RequestFailedException {
->>>>>>> fccd128c
 		ServerRequestEnvelope envelope = ServerRequestEnvelope.createCommons(RequestType.GET_BUDDY_WALKED,
 				RequestType.GET_INCENSE_POKEMON);
 		envelope.add(RequestType.GET_ASSET_DIGEST, CommonRequests.getGetAssetDigestMessageRequest(this));
@@ -614,15 +592,6 @@
 		hasChallenge = false;
 		VerifyChallengeMessage message = VerifyChallengeMessage.newBuilder().setToken(token).build();
 		ServerRequest request = new ServerRequest(RequestType.VERIFY_CHALLENGE, message);
-<<<<<<< HEAD
-		ByteString responseData = getRequestHandler().sendServerRequests(request, false);
-		VerifyChallengeResponse response = VerifyChallengeResponse.parseFrom(responseData);
-		hasChallenge = !response.getSuccess();
-		if (!hasChallenge) {
-			challengeURL = null;
-			synchronized (challengeLock) {
-				challengeLock.notifyAll();
-=======
 		ByteString responseData = getRequestHandler().sendServerRequests(request, true);
 		try {
 			VerifyChallengeResponse response = VerifyChallengeResponse.parseFrom(responseData);
@@ -632,7 +601,6 @@
 				synchronized (challengeLock) {
 					challengeLock.notifyAll();
 				}
->>>>>>> fccd128c
 			}
 			return response.getSuccess();
 		} catch (InvalidProtocolBufferException e) {
@@ -650,15 +618,6 @@
 	@Deprecated
 	public String checkChallenge() throws RequestFailedException {
 		CheckChallengeMessage message = CheckChallengeMessage.newBuilder().build();
-<<<<<<< HEAD
-		ServerRequest request = new ServerRequest(RequestType.CHECK_CHALLENGE, message);
-		ByteString responseData = getRequestHandler().sendServerRequests(request, false);
-		CheckChallengeResponse response = CheckChallengeResponse.parseFrom(responseData);
-		String newChallenge = response.getChallengeUrl();
-		if (response.getShowChallenge() && newChallenge != null && newChallenge.length() > 0) {
-			updateChallenge(newChallenge, true);
-			return newChallenge;
-=======
 		try {
 			ServerRequest request = new ServerRequest(RequestType.CHECK_CHALLENGE, message);
 			ByteString responseData = getRequestHandler().sendServerRequests(request, false);
@@ -670,7 +629,6 @@
 			}
 		} catch (InvalidProtocolBufferException e) {
 			throw new RequestFailedException(e);
->>>>>>> fccd128c
 		}
 		return null;
 	}
