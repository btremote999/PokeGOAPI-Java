--- conflicted
+++ resolved
@@ -401,17 +401,10 @@
 			throw new IllegalArgumentException("latittude can not exceed +/- 90");
 		}
 		latitude = value;
-<<<<<<< HEAD
-=======
-
-		if (heartbeat.active() && !Double.isNaN(latitude) && !Double.isNaN(longitude)) {
-			heartbeat.beat();
-		}
 
 		for (LocationListener listener : this.getListeners(LocationListener.class)) {
 			listener.onLocationUpdate(this, getPoint());
 		}
->>>>>>> 37b88d41
 	}
 
 	/**
@@ -425,17 +418,11 @@
 			throw new IllegalArgumentException("longitude can not exceed +/- 180");
 		}
 		longitude = value;
-<<<<<<< HEAD
-=======
-
-		if (heartbeat.active() && !Double.isNaN(latitude) && !Double.isNaN(longitude)) {
-			heartbeat.beat();
-		}
-
-		for (LocationListener listener : this.getListeners(LocationListener.class)) {
-			listener.onLocationUpdate(this, getPoint());
-		}
->>>>>>> 37b88d41
+
+
+		for (LocationListener listener : this.getListeners(LocationListener.class) ) {
+            listener.onLocationUpdate(this, getPoint());
+        }
 	}
 
 	/**
