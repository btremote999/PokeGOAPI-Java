--- conflicted
+++ resolved
@@ -376,16 +376,6 @@
 	 * @throws RequestFailedException if a request fails while sending a request
 	 */
 	public void setStats(Stats stats) throws RequestFailedException {
-<<<<<<< HEAD
-		final int newLevel = stats.getLevel();
-		if (this.stats != null) {
-			if (newLevel > this.level) {
-				List<PlayerListener> listeners = api.getListeners(PlayerListener.class);
-				for (PlayerListener listener : listeners) {
-					listener.onLevelUp(api, level, newLevel);
-				}
-				acceptLevelUpRewards(newLevel);
-=======
 		int oldLevel = level;
 		level = stats.getLevel();
 		if (this.stats != null) {
@@ -395,7 +385,6 @@
 					listener.onLevelUp(api, oldLevel, level);
 				}
 				acceptLevelUpRewards(level);
->>>>>>> e3ff0f60
 			}
 		}
 		this.stats = stats;
