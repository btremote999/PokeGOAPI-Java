/*
 *     This program is free software: you can redistribute it and/or modify
 *     it under the terms of the GNU General Public License as published by
 *     the Free Software Foundation, either version 3 of the License, or
 *     (at your option) any later version.
 *
 *     This program is distributed in the hope that it will be useful,
 *     but WITHOUT ANY WARRANTY; without even the implied warranty of
 *     MERCHANTABILITY or FITNESS FOR A PARTICULAR PURPOSE.  See the
 *     GNU General Public License for more details.
 *
 *     You should have received a copy of the GNU General Public License
 *     along with this program.  If not, see <http://www.gnu.org/licenses/>.
 */

package com.pokegoapi.api.player;

import POGOProtos.Data.Player.CurrencyOuterClass;
import POGOProtos.Data.Player.PlayerStatsOuterClass;
import POGOProtos.Data.PlayerBadgeOuterClass.PlayerBadge;
import POGOProtos.Data.PlayerDataOuterClass.PlayerData;
import POGOProtos.Enums.BadgeTypeOuterClass.BadgeType;
import POGOProtos.Enums.TutorialStateOuterClass;
import POGOProtos.Networking.Requests.Messages.CheckAwardedBadgesMessageOuterClass.CheckAwardedBadgesMessage;
import POGOProtos.Networking.Requests.Messages.ClaimCodenameMessageOuterClass.ClaimCodenameMessage;
import POGOProtos.Networking.Requests.Messages.EncounterTutorialCompleteMessageOuterClass.EncounterTutorialCompleteMessage;
import POGOProtos.Networking.Requests.Messages.GetPlayerMessageOuterClass.GetPlayerMessage;
import POGOProtos.Networking.Requests.Messages.GetPlayerProfileMessageOuterClass.GetPlayerProfileMessage;
import POGOProtos.Networking.Requests.Messages.LevelUpRewardsMessageOuterClass.LevelUpRewardsMessage;
import POGOProtos.Networking.Requests.Messages.MarkTutorialCompleteMessageOuterClass.MarkTutorialCompleteMessage;
import POGOProtos.Networking.Requests.Messages.SetAvatarMessageOuterClass.SetAvatarMessage;
import POGOProtos.Networking.Requests.Messages.SetBuddyPokemonMessageOuterClass;
import POGOProtos.Networking.Requests.RequestTypeOuterClass.RequestType;
import POGOProtos.Networking.Responses.CheckAwardedBadgesResponseOuterClass.CheckAwardedBadgesResponse;
import POGOProtos.Networking.Responses.ClaimCodenameResponseOuterClass.ClaimCodenameResponse;
import POGOProtos.Networking.Responses.GetPlayerProfileResponseOuterClass.GetPlayerProfileResponse;
import POGOProtos.Networking.Responses.GetPlayerResponseOuterClass.GetPlayerResponse;
import POGOProtos.Networking.Responses.LevelUpRewardsResponseOuterClass.LevelUpRewardsResponse;
import POGOProtos.Networking.Responses.MarkTutorialCompleteResponseOuterClass.MarkTutorialCompleteResponse;
import POGOProtos.Networking.Responses.SetAvatarResponseOuterClass.SetAvatarResponse;
import POGOProtos.Networking.Responses.SetBuddyPokemonResponseOuterClass.SetBuddyPokemonResponse;
import com.google.protobuf.InvalidProtocolBufferException;
import com.pokegoapi.api.PokemonGo;
import com.pokegoapi.api.inventory.ItemBag;
import com.pokegoapi.api.inventory.Stats;
import com.pokegoapi.api.listener.PlayerListener;
import com.pokegoapi.api.listener.TutorialListener;
import com.pokegoapi.api.pokemon.Buddy;
import com.pokegoapi.api.pokemon.Pokemon;
import com.pokegoapi.api.pokemon.StarterPokemon;
import com.pokegoapi.exceptions.InsufficientLevelException;
import com.pokegoapi.exceptions.InvalidCurrencyException;
import com.pokegoapi.exceptions.request.RequestFailedException;
import com.pokegoapi.main.ServerRequest;
import com.pokegoapi.util.Log;
import lombok.Getter;

import java.security.SecureRandom;
import java.util.Collections;
import java.util.EnumMap;
import java.util.HashMap;
import java.util.List;
import java.util.Map;
import java.util.Random;

public class PlayerProfile {
	private static final String TAG = PlayerProfile.class.getSimpleName();
	private final PokemonGo api;
	private final PlayerLocale playerLocale;
	private PlayerData playerData;
	@Getter
	private Map<BadgeType, Medal> medals = Collections.synchronizedMap(new HashMap<BadgeType, Medal>());
	private PlayerAvatar avatar;
	private DailyBonus dailyBonus;
	private ContactSettings contactSettings;
	private Map<Currency, Integer> currencies =
			Collections.synchronizedMap(new EnumMap<Currency, Integer>(Currency.class));

	@Getter
	private long startTime;

	@Getter
	private Buddy buddy;

	private Stats stats;
	private TutorialState tutorialState;

	@Getter
	private final Object lock = new Object();

	@Getter
	private int level = 1;

	@Getter
	private boolean banned;

	@Getter
	private boolean warned = false;

	/**
	 * @param api the api
	 */
	public PlayerProfile(PokemonGo api) {
		this.api = api;
		this.playerLocale = new PlayerLocale();
	}

	/**
	 * Updates the player profile with the latest data.
	 *
	 * @throws RequestFailedException if an exception occurred while sending requests
	 */
	public void updateProfile() throws RequestFailedException {
		GetPlayerMessage message = GetPlayerMessage.newBuilder()
				.setPlayerLocale(playerLocale.getPlayerLocale())
				.build();

		ServerRequest request = new ServerRequest(RequestType.GET_PLAYER, message);
		api.getRequestHandler().sendServerRequests(request);

		try {
			updateProfile(GetPlayerResponse.parseFrom(request.getData()));
		} catch (InvalidProtocolBufferException e) {
			throw new RequestFailedException(e);
		}
	}

	/**
	 * Update the profile with the given response
	 *
	 * @param playerResponse the response
	 */
	public void updateProfile(GetPlayerResponse playerResponse) {
		banned = playerResponse.getBanned();
		if (playerResponse.getWarn() && !warned) {
			warned = true;
			List<PlayerListener> listeners = api.getListeners(PlayerListener.class);
			for (PlayerListener listener : listeners) {
				listener.onWarningReceived(api);
			}
		}
		updateProfile(playerResponse.getPlayerData());
	}

	/**
	 * Update the profile with the given player data
	 *
	 * @param playerData the data for update
	 */
	public void updateProfile(PlayerData playerData) {
		this.playerData = playerData;

		avatar = new PlayerAvatar(playerData.getAvatar());
		dailyBonus = new DailyBonus(playerData.getDailyBonus());
		contactSettings = new ContactSettings(playerData.getContactSettings());

		// maybe something more graceful?
		for (CurrencyOuterClass.Currency currency : playerData.getCurrenciesList()) {
			try {
				addCurrency(currency.getName(), currency.getAmount());
			} catch (InvalidCurrencyException e) {
				Log.w(TAG, "Error adding currency. You can probably ignore this.", e);
			}
		}

		// Tutorial state
		tutorialState = new TutorialState(playerData.getTutorialStateList());

		if (playerData.hasBuddyPokemon() && playerData.getBuddyPokemon().getId() != 0) {
			buddy = new Buddy(api, playerData.getBuddyPokemon());
		} else {
			buddy = null;
		}
	}

	/**
	 * Performs a GET_PLAYER_PROFILE request.
	 *
	 * @throws RequestFailedException if an exception occurred while sending requests
	 */
<<<<<<< HEAD
	public void getProfile() throws RemoteServerException, CaptchaActiveException, LoginFailedException,
			HashException {
=======
	public void getProfile() throws RequestFailedException {
>>>>>>> fccd128c
		GetPlayerProfileMessage profileMessage = GetPlayerProfileMessage.newBuilder().setPlayerName("").build();

		ServerRequest profileRequest = new ServerRequest(RequestType.GET_PLAYER_PROFILE, profileMessage);
		api.getRequestHandler().sendServerRequests(profileRequest, true);

		try {
			GetPlayerProfileResponse response = GetPlayerProfileResponse.parseFrom(profileRequest.getData());
			if (response.getResult() == GetPlayerProfileResponse.Result.SUCCESS) {
				medals.clear();
				List<PlayerBadge> badges = response.getBadgesList();
				for (PlayerBadge badge : badges) {
					medals.put(badge.getBadgeType(), new Medal(badge));
				}
				this.startTime = response.getStartTime();
			}
		} catch (InvalidProtocolBufferException e) {
			throw new RequestFailedException(e);
		}
	}

	/**
	 * Accept the rewards granted and the items unlocked by gaining a trainer level up. Rewards are retained by the
	 * server until a player actively accepts them.
	 * The rewarded items are automatically inserted into the players item bag.
	 *
	 * @param level the trainer level that you want to accept the rewards for
	 * @return a PlayerLevelUpRewards object containing information about the items rewarded and unlocked for this level
	 * @throws RequestFailedException if an exception occurred while sending requests
	 * @throws InsufficientLevelException if you have not yet reached the desired level
	 * @see PlayerLevelUpRewards
	 */
	public PlayerLevelUpRewards acceptLevelUpRewards(int level)
			throws RequestFailedException {
		// Check if we even have achieved this level yet
		if (level > stats.getLevel()) {
			throw new InsufficientLevelException();
		}
		LevelUpRewardsMessage msg = LevelUpRewardsMessage.newBuilder()
				.setLevel(level)
				.build();
		ServerRequest serverRequest = new ServerRequest(RequestType.LEVEL_UP_REWARDS, msg);
		api.getRequestHandler().sendServerRequests(serverRequest, true);
		LevelUpRewardsResponse response;
		try {
			response = LevelUpRewardsResponse.parseFrom(serverRequest.getData());
		} catch (InvalidProtocolBufferException e) {
			throw new RequestFailedException(e);
		}
		// Add the awarded items to our bag
		ItemBag bag = api.getInventories().getItemBag();
		bag.addAwardedItems(response);
		// Build a new rewards object and return it
		return new PlayerLevelUpRewards(response);
	}

	/**
	 * Add currency.
	 *
	 * @param name the name
	 * @param amount the amount
	 * @throws InvalidCurrencyException the invalid currency exception
	 */
	public void addCurrency(String name, int amount) throws InvalidCurrencyException {
		try {
			synchronized (this.lock) {
				currencies.put(Currency.valueOf(name), amount);
			}
		} catch (Exception e) {
			throw new InvalidCurrencyException();
		}
	}

	/**
	 * Check and equip badges.
	 *
	 * @throws RequestFailedException if an exception occurred while sending requests
	 * @deprecated use getMedals, which uses common requests to check for badges
	 */
	@Deprecated
	public void checkAndEquipBadges() throws RequestFailedException {
		CheckAwardedBadgesMessage msg = CheckAwardedBadgesMessage.newBuilder().build();
		ServerRequest serverRequest = new ServerRequest(RequestType.CHECK_AWARDED_BADGES, msg);
		api.getRequestHandler().sendServerRequests(serverRequest);
		CheckAwardedBadgesResponse response;
		try {
			response = CheckAwardedBadgesResponse.parseFrom(serverRequest.getData());
		} catch (InvalidProtocolBufferException e) {
			throw new RequestFailedException(e);
		}
		this.updateAwardedMedals(response);
	}

	/**
	 * Gets currency.
	 *
	 * @param currency the currency
	 * @return the currency
	 */
	public int getCurrency(Currency currency) {
		synchronized (this.lock) {
			if (!currencies.containsKey(currency)) {
				return 0;
			}
			return currencies.get(currency);
		}
	}

	/**
	 * Equips the badges contained in the given response
	 *
	 * @param response the response to get badges from
	 * @throws RequestFailedException if an exception occurred while sending requests
	 */
	public void updateAwardedMedals(CheckAwardedBadgesResponse response)
			throws RequestFailedException {
		if (response.getSuccess()) {
			List<PlayerListener> listeners = api.getListeners(PlayerListener.class);
			for (int i = 0; i < response.getAwardedBadgesCount(); i++) {
				BadgeType type = response.getAwardedBadges(i);
				int level = response.getAwardedBadgeLevels(i);
				Medal medal = medals.get(type);
				if (medal != null) {
					medal.setRank(level);
					for (PlayerListener listener : listeners) {
						listener.onMedalAwarded(api, this, medal);
					}
				}
			}
		}
	}

	public enum Currency {
		STARDUST, POKECOIN
	}

	/**
	 * Gets raw player data proto
	 *
	 * @return Player data
	 */
	public PlayerData getPlayerData() {
		return playerData;
	}

	/**
	 * Gets avatar
	 *
	 * @return Player Avatar object
	 */
	public PlayerAvatar getAvatar() {
		return avatar;
	}

	/**
	 * Gets daily bonus
	 *
	 * @return DailyBonus object
	 */
	public DailyBonus getDailyBonus() {
		return dailyBonus;
	}

	/**
	 * Gets contact settings
	 *
	 * @return ContactSettings object
	 */
	public ContactSettings getContactSettings() {
		return contactSettings;
	}

	/**
	 * Gets a map of all currencies
	 *
	 * @return map of currencies
	 */
	public Map<Currency, Integer> getCurrencies() {
		return currencies;
	}

	/**
	 * Gets player stats
	 *
	 * @return stats API object
	 */
	public Stats getStats() {
		if (stats == null) {
			return new Stats(PlayerStatsOuterClass.PlayerStats.newBuilder().build());
		}
		return stats;
	}

	/**
	 * Sets the player statistics
	 *
	 * @param stats the statistics to apply
	 */
	public void setStats(Stats stats) {
		final int newLevel = stats.getLevel();
		if (this.stats != null) {
			if (newLevel > this.level) {
				boolean acceptRewards = false;
				List<PlayerListener> listeners = api.getListeners(PlayerListener.class);
				for (PlayerListener listener : listeners) {
					acceptRewards |= listener.onLevelUp(api, level, newLevel);
				}
				if (acceptRewards) {
					api.enqueueTask(new Runnable() {
						@Override
						public void run() {
							try {
								acceptLevelUpRewards(newLevel);
							} catch (Exception e) {
								//Ignore
							}
						}
					});
				}
			}
		}
		this.stats = stats;
		this.level = newLevel;
	}

	/**
	 * Gets tutorial states
	 *
	 * @return TutorialState object
	 */
	public TutorialState getTutorialState() {
		return tutorialState;
	}

	/**
	 * @return whether this player has a buddy active
	 */
	public boolean hasBuddy() {
		return buddy != null;
	}

	/**
	 * Sets the current buddy
	 *
	 * @param pokemon the pokemon to set as your buddy
	 * @return if this task was successfull
	 * @throws RequestFailedException if an exception occurred while sending requests
	 */
	public boolean setBuddy(Pokemon pokemon) throws
			RequestFailedException {
		SetBuddyPokemonMessageOuterClass.SetBuddyPokemonMessage message = SetBuddyPokemonMessageOuterClass
				.SetBuddyPokemonMessage.newBuilder()
				.setPokemonId(pokemon.getId())
				.build();
		ServerRequest request = new ServerRequest(RequestType.SET_BUDDY_POKEMON, message);
		api.getRequestHandler().sendServerRequests(request);
		try {
			SetBuddyPokemonResponse response = SetBuddyPokemonResponse.parseFrom(request.getData());
			buddy = new Buddy(api, response.getUpdatedBuddy());
			return response.hasUpdatedBuddy();
		} catch (InvalidProtocolBufferException e) {
			throw new RequestFailedException(e);
		}
	}

	/**
	 * Set the account to legal screen in order to receive valid response
	 *
	 * @throws RequestFailedException if an exception occurred while sending requests
	 */
	public void activateAccount() throws RequestFailedException {
		markTutorial(TutorialStateOuterClass.TutorialState.LEGAL_SCREEN);
	}

	/**
	 * Setup an avatar for the current account
	 *
	 * @throws RequestFailedException if an exception occurred while sending requests
	 */
	public void setupAvatar() throws RequestFailedException {
		SecureRandom random = new SecureRandom();

		PlayerGender gender = random.nextInt(100) % 2 == 0 ? PlayerGender.FEMALE : PlayerGender.MALE;
		PlayerAvatar avatar = new PlayerAvatar(gender,
				random.nextInt(PlayerAvatar.getAvailableSkins()),
				random.nextInt(PlayerAvatar.getAvailableHair()),
				random.nextInt(PlayerAvatar.getAvailableShirts(gender)),
				random.nextInt(PlayerAvatar.getAvailablePants(gender)),
				random.nextInt(PlayerAvatar.getAvailableHats()),
				random.nextInt(PlayerAvatar.getAvailableShoes()),
				random.nextInt(PlayerAvatar.getAvailableEyes()),
				random.nextInt(PlayerAvatar.getAvailableBags(gender)));

		List<TutorialListener> listeners = api.getListeners(TutorialListener.class);
		for (TutorialListener listener : listeners) {
			PlayerAvatar listenerAvatar = listener.selectAvatar(api);
			if (listenerAvatar != null) {
				avatar = listenerAvatar;
				break;
			}
		}

		final SetAvatarMessage setAvatarMessage = SetAvatarMessage.newBuilder()
				.setPlayerAvatar(avatar.getAvatar())
				.build();

		ServerRequest request = new ServerRequest(RequestType.SET_AVATAR, setAvatarMessage);

		api.getRequestHandler().sendServerRequests(request, true);

		try {
			SetAvatarResponse setAvatarResponse = SetAvatarResponse.parseFrom(request.getData());
			playerData = setAvatarResponse.getPlayerData();

			updateProfile(playerData);
		} catch (InvalidProtocolBufferException e) {
			throw new RequestFailedException(e);
		}

		markTutorial(TutorialStateOuterClass.TutorialState.AVATAR_SELECTION);

		api.getAssetDigest();
	}

	/**
	 * Encounter tutorial complete. In other words, catch the first Pokémon
	 *
	 * @throws RequestFailedException if an exception occurred while sending requests
	 */
	public void encounterTutorialComplete() throws
			RequestFailedException {
		StarterPokemon starter = StarterPokemon.random();

		List<TutorialListener> listeners = api.getListeners(TutorialListener.class);
		for (TutorialListener listener : listeners) {
			StarterPokemon pokemon = listener.selectStarter(api);
			if (pokemon != null) {
				starter = pokemon;
				break;
			}
		}

		final EncounterTutorialCompleteMessage.Builder builder =
				EncounterTutorialCompleteMessage.newBuilder()
						.setPokemonId(starter.getPokemon());

		ServerRequest request = new ServerRequest(RequestType.ENCOUNTER_TUTORIAL_COMPLETE, builder.build());

		api.getRequestHandler().sendServerRequests(request, true);

		final GetPlayerMessage getPlayerReqMsg = GetPlayerMessage.newBuilder()
				.setPlayerLocale(playerLocale.getPlayerLocale())
				.build();
		request = new ServerRequest(RequestType.GET_PLAYER, getPlayerReqMsg);

		api.getRequestHandler().sendServerRequests(request, true);

		try {
			updateProfile(GetPlayerResponse.parseFrom(request.getData()));
		} catch (InvalidProtocolBufferException e) {
			throw new RequestFailedException(e);
		}
	}

	/**
	 * Setup an user name for our account
	 *
	 * @return the claimed codename
	 * @throws RequestFailedException if an exception occurred while sending requests
	 */
	public String claimCodeName() throws RequestFailedException {
		return claimCodeName(null);
	}

	/**
	 * Setup an user name for our account
	 *
	 * @param lastFailure the last name used that was already taken; null for first try.
	 * @return the claimed codename
	 * @throws RequestFailedException if an exception occurred while sending requests
	 */
	public String claimCodeName(String lastFailure)
			throws RequestFailedException {
		if (getPlayerData().getRemainingCodenameClaims() <= 0) {
			throw new RuntimeException("You have no remaining codename claims!");
		}

		String name = randomCodenameGenerator();

		List<TutorialListener> listeners = api.getListeners(TutorialListener.class);
		for (TutorialListener listener : listeners) {
			String listenerName = listener.claimName(api, lastFailure);
			if (listenerName != null) {
				name = listenerName;
				break;
			}
		}

		ClaimCodenameMessage claimCodenameMessage = ClaimCodenameMessage.newBuilder()
				.setCodename(name)
				.build();

		ServerRequest request = new ServerRequest(RequestType.CLAIM_CODENAME, claimCodenameMessage);

		api.getRequestHandler().sendServerRequests(request, true);

		String updatedCodename;
		try {
			ClaimCodenameResponse claimCodenameResponse = ClaimCodenameResponse.parseFrom(request.getData());
			if (claimCodenameResponse.getStatus() != ClaimCodenameResponse.Status.SUCCESS) {
				return claimCodeName(name);
			}
			updatedCodename = claimCodenameResponse.getCodename();

			if (claimCodenameResponse.hasUpdatedPlayer()) {
				updateProfile(claimCodenameResponse.getUpdatedPlayer());
			}

			if (updatedCodename != null) {
				markTutorial(TutorialStateOuterClass.TutorialState.NAME_SELECTION);

				final GetPlayerMessage getPlayerReqMsg = GetPlayerMessage.newBuilder()
						.setPlayerLocale(playerLocale.getPlayerLocale())
						.build();
				request = new ServerRequest(RequestType.GET_PLAYER, getPlayerReqMsg);

				api.getRequestHandler().sendServerRequests(request, true);

				updateProfile(GetPlayerResponse.parseFrom(request.getData()));
			}
		} catch (InvalidProtocolBufferException e) {
			throw new RequestFailedException(e);
		}
		return updatedCodename;
	}

	/**
	 * The last step, mark the last tutorial state as completed
	 *
	 * @throws RequestFailedException if an exception occurred while sending requests
	 */
	public void firstTimeExperienceComplete()
			throws RequestFailedException {
		markTutorial(TutorialStateOuterClass.TutorialState.FIRST_TIME_EXPERIENCE_COMPLETE);
	}

	private void markTutorial(TutorialStateOuterClass.TutorialState state)
			throws RequestFailedException {
		final MarkTutorialCompleteMessage tutorialMessage = MarkTutorialCompleteMessage.newBuilder()
				.addTutorialsCompleted(state)
				.setSendMarketingEmails(false)
				.setSendPushNotifications(false).build();

		ServerRequest request = new ServerRequest(RequestType.MARK_TUTORIAL_COMPLETE, tutorialMessage);

		api.getRequestHandler().sendServerRequests(request);

		try {
			playerData = MarkTutorialCompleteResponse.parseFrom(request.getData()).getPlayerData();

			updateProfile(playerData);
		} catch (InvalidProtocolBufferException e) {
			throw new RequestFailedException(e);
		}
	}

	private static String randomCodenameGenerator() {
		final String a = "0123456789ABCDEFGHIJKLMNOPQRSTUVWXYZabcdefghijklmnopqrstuvwxyz";
		final SecureRandom r = new SecureRandom();
		final int l = new Random().nextInt(15 - 10) + 10;
		StringBuilder sb = new StringBuilder(l);
		for (int i = 0; i < l; i++) {
			sb.append(a.charAt(r.nextInt(a.length())));
		}
		return sb.toString();
	}
}<|MERGE_RESOLUTION|>--- conflicted
+++ resolved
@@ -178,12 +178,7 @@
 	 *
 	 * @throws RequestFailedException if an exception occurred while sending requests
 	 */
-<<<<<<< HEAD
-	public void getProfile() throws RemoteServerException, CaptchaActiveException, LoginFailedException,
-			HashException {
-=======
 	public void getProfile() throws RequestFailedException {
->>>>>>> fccd128c
 		GetPlayerProfileMessage profileMessage = GetPlayerProfileMessage.newBuilder().setPlayerName("").build();
 
 		ServerRequest profileRequest = new ServerRequest(RequestType.GET_PLAYER_PROFILE, profileMessage);
