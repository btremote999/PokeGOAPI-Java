/*
 *     This program is free software: you can redistribute it and/or modify
 *     it under the terms of the GNU General Public License as published by
 *     the Free Software Foundation, either version 3 of the License, or
 *     (at your option) any later version.
 *
 *     This program is distributed in the hope that it will be useful,
 *     but WITHOUT ANY WARRANTY; without even the implied warranty of
 *     MERCHANTABILITY or FITNESS FOR A PARTICULAR PURPOSE.  See the
 *     GNU General Public License for more details.
 *
 *     You should have received a copy of the GNU General Public License
 *     along with this program.  If not, see <http://www.gnu.org/licenses/>.
 */

package com.pokegoapi.api.player;

import POGOProtos.Data.Player.CurrencyOuterClass;
import POGOProtos.Data.Player.PlayerStatsOuterClass;
import POGOProtos.Data.PlayerBadgeOuterClass.PlayerBadge;
import POGOProtos.Data.PlayerDataOuterClass.PlayerData;
import POGOProtos.Enums.BadgeTypeOuterClass.BadgeType;
import POGOProtos.Enums.GenderOuterClass.Gender;
import POGOProtos.Enums.TutorialStateOuterClass;
import POGOProtos.Networking.Requests.Messages.CheckAwardedBadgesMessageOuterClass.CheckAwardedBadgesMessage;
import POGOProtos.Networking.Requests.Messages.ClaimCodenameMessageOuterClass.ClaimCodenameMessage;
import POGOProtos.Networking.Requests.Messages.EncounterTutorialCompleteMessageOuterClass.EncounterTutorialCompleteMessage;
import POGOProtos.Networking.Requests.Messages.GetPlayerMessageOuterClass.GetPlayerMessage;
import POGOProtos.Networking.Requests.Messages.GetPlayerProfileMessageOuterClass.GetPlayerProfileMessage;
import POGOProtos.Networking.Requests.Messages.LevelUpRewardsMessageOuterClass.LevelUpRewardsMessage;
import POGOProtos.Networking.Requests.Messages.MarkTutorialCompleteMessageOuterClass.MarkTutorialCompleteMessage;
import POGOProtos.Networking.Requests.Messages.SetAvatarMessageOuterClass.SetAvatarMessage;
import POGOProtos.Networking.Requests.Messages.SetBuddyPokemon;
import POGOProtos.Networking.Requests.RequestTypeOuterClass.RequestType;
import POGOProtos.Networking.Responses.CheckAwardedBadgesResponseOuterClass.CheckAwardedBadgesResponse;
import POGOProtos.Networking.Responses.ClaimCodenameResponseOuterClass.ClaimCodenameResponse;
import POGOProtos.Networking.Responses.GetPlayerProfileResponseOuterClass.GetPlayerProfileResponse;
import POGOProtos.Networking.Responses.GetPlayerResponseOuterClass.GetPlayerResponse;
import POGOProtos.Networking.Responses.LevelUpRewardsResponseOuterClass.LevelUpRewardsResponse;
import POGOProtos.Networking.Responses.MarkTutorialCompleteResponseOuterClass.MarkTutorialCompleteResponse;
import POGOProtos.Networking.Responses.SetAvatarResponseOuterClass.SetAvatarResponse;
import POGOProtos.Networking.Responses.SetBuddyPokemonResponseOuterClass.SetBuddyPokemonResponse;
import com.google.protobuf.InvalidProtocolBufferException;
import com.pokegoapi.api.PokemonGo;
import com.pokegoapi.api.inventory.ItemBag;
import com.pokegoapi.api.inventory.Stats;
import com.pokegoapi.api.listener.PlayerListener;
import com.pokegoapi.api.listener.TutorialListener;
import com.pokegoapi.api.pokemon.Buddy;
import com.pokegoapi.api.pokemon.Pokemon;
import com.pokegoapi.api.pokemon.StarterPokemon;
import com.pokegoapi.exceptions.CaptchaActiveException;
import com.pokegoapi.exceptions.InsufficientLevelException;
import com.pokegoapi.exceptions.InvalidCurrencyException;
import com.pokegoapi.exceptions.LoginFailedException;
import com.pokegoapi.exceptions.RemoteServerException;
import com.pokegoapi.exceptions.hash.HashException;
import com.pokegoapi.main.ServerRequest;
import com.pokegoapi.util.Log;
import lombok.Getter;

import java.security.SecureRandom;
import java.util.Collections;
import java.util.EnumMap;
import java.util.HashMap;
import java.util.List;
import java.util.Map;
import java.util.Random;

public class PlayerProfile {
	private static final String TAG = PlayerProfile.class.getSimpleName();
	private final PokemonGo api;
	private final PlayerLocale playerLocale;
	private PlayerData playerData;
	@Getter
	private Map<BadgeType, Medal> medals = Collections.synchronizedMap(new HashMap<BadgeType, Medal>());
	private PlayerAvatar avatar;
	private DailyBonus dailyBonus;
	private ContactSettings contactSettings;
	private Map<Currency, Integer> currencies =
			Collections.synchronizedMap(new EnumMap<Currency, Integer>(Currency.class));

	@Getter
	private long startTime;

	@Getter
	private Buddy buddy;

	private Stats stats;
	private TutorialState tutorialState;

	@Getter
	private final Object lock = new Object();

	@Getter
	private int level = 1;

	@Getter
	private boolean banned;

	/**
	 * @param api the api
	 * @throws LoginFailedException when the auth is invalid
	 * @throws RemoteServerException when the server is down/having issues
	 * @throws CaptchaActiveException if a captcha is active and the message can't be sent
	 */
	public PlayerProfile(PokemonGo api) throws LoginFailedException, CaptchaActiveException, RemoteServerException {
		this.api = api;
		this.playerLocale = new PlayerLocale();
	}

	/**
	 * Updates the player profile with the latest data.
	 *
	 * @throws LoginFailedException when the auth is invalid
	 * @throws RemoteServerException when the server is down/having issues
	 * @throws CaptchaActiveException if a captcha is active and the message can't be sent
	 * @throws HashException if an exception occurred while requesting hash
	 */
	public void updateProfile() throws RemoteServerException, CaptchaActiveException, LoginFailedException,
			HashException {
		GetPlayerMessage message = GetPlayerMessage.newBuilder()
				.setPlayerLocale(playerLocale.getPlayerLocale())
				.build();

		ServerRequest request = new ServerRequest(RequestType.GET_PLAYER, message);
		api.getRequestHandler().sendServerRequests(request);

		try {
			updateProfile(GetPlayerResponse.parseFrom(request.getData()));
		} catch (InvalidProtocolBufferException e) {
			throw new RemoteServerException(e);
		}
	}

	/**
	 * Update the profile with the given response
	 *
	 * @param playerResponse the response
	 */
	public void updateProfile(GetPlayerResponse playerResponse) {
		banned = playerResponse.getBanned();
		updateProfile(playerResponse.getPlayerData());
	}

	/**
	 * Update the profile with the given player data
	 *
	 * @param playerData the data for update
	 */
	public void updateProfile(PlayerData playerData) {
		this.playerData = playerData;

		avatar = new PlayerAvatar(playerData.getAvatar());
		dailyBonus = new DailyBonus(playerData.getDailyBonus());
		contactSettings = new ContactSettings(playerData.getContactSettings());

		// maybe something more graceful?
		for (CurrencyOuterClass.Currency currency : playerData.getCurrenciesList()) {
			try {
				addCurrency(currency.getName(), currency.getAmount());
			} catch (InvalidCurrencyException e) {
				Log.w(TAG, "Error adding currency. You can probably ignore this.", e);
			}
		}

		// Tutorial state
		tutorialState = new TutorialState(playerData.getTutorialStateList());

		if (playerData.hasBuddyPokemon() && playerData.getBuddyPokemon().getId() != 0) {
			buddy = new Buddy(api, playerData.getBuddyPokemon());
		} else {
			buddy = null;
		}
	}

	/**
	 * Performs a GET_PLAYER_PROFILE request.
	 *
	 * @throws RemoteServerException if the server has an issue or an invalid request is sent
	 * @throws CaptchaActiveException if a captcha is active, and the message cannot be sent
	 * @throws LoginFailedException if login fails
	 * @throws HashException if an exception occurred while requesting hash
	 */
	public void getProfile() throws RemoteServerException, CaptchaActiveException, LoginFailedException,
			HashException {
		GetPlayerProfileMessage profileMessage = GetPlayerProfileMessage.newBuilder()
				.setPlayerName(playerData.getUsername())
				.build();

		ServerRequest profileRequest = new ServerRequest(RequestType.GET_PLAYER_PROFILE, profileMessage);
		api.getRequestHandler().sendServerRequests(profileRequest.withCommons());

		try {
			GetPlayerProfileResponse response = GetPlayerProfileResponse.parseFrom(profileRequest.getData());
			if (response.getResult() == GetPlayerProfileResponse.Result.SUCCESS) {
				medals.clear();
				List<PlayerBadge> badges = response.getBadgesList();
				for (PlayerBadge badge : badges) {
					medals.put(badge.getBadgeType(), new Medal(badge));
				}
				this.startTime = response.getStartTime();
			}
		} catch (InvalidProtocolBufferException e) {
			throw new RemoteServerException(e);
		}
	}

	/**
	 * Accept the rewards granted and the items unlocked by gaining a trainer level up. Rewards are retained by the
	 * server until a player actively accepts them.
	 * The rewarded items are automatically inserted into the players item bag.
	 *
	 * @param level the trainer level that you want to accept the rewards for
	 * @return a PlayerLevelUpRewards object containing information about the items rewarded and unlocked for this
	 * level
	 * @throws LoginFailedException when the auth is invalid
	 * @throws RemoteServerException when the server is down/having issues
	 * @throws CaptchaActiveException if a captcha is active and the message can't be sent
	 * @throws InsufficientLevelException if you have not yet reached the desired level
	 * @throws HashException if an exception occurred while requesting hash
	 * @see PlayerLevelUpRewards
	 */
	public PlayerLevelUpRewards acceptLevelUpRewards(int level)
			throws RemoteServerException, CaptchaActiveException, LoginFailedException, HashException {
		// Check if we even have achieved this level yet
		if (level > stats.getLevel()) {
			throw new InsufficientLevelException();
		}
		LevelUpRewardsMessage msg = LevelUpRewardsMessage.newBuilder()
				.setLevel(level)
				.build();
		ServerRequest serverRequest = new ServerRequest(RequestType.LEVEL_UP_REWARDS, msg);
		api.getRequestHandler().sendServerRequests(serverRequest);
		LevelUpRewardsResponse response;
		try {
			response = LevelUpRewardsResponse.parseFrom(serverRequest.getData());
		} catch (InvalidProtocolBufferException e) {
			throw new RemoteServerException(e);
		}
		// Add the awarded items to our bag
		ItemBag bag = api.getInventories().getItemBag();
		bag.addAwardedItems(response);
		// Build a new rewards object and return it
		return new PlayerLevelUpRewards(response);
	}

	/**
	 * Add currency.
	 *
	 * @param name the name
	 * @param amount the amount
	 * @throws InvalidCurrencyException the invalid currency exception
	 */
	public void addCurrency(String name, int amount) throws InvalidCurrencyException {
		try {
			synchronized (this.lock) {
				currencies.put(Currency.valueOf(name), amount);
			}
		} catch (Exception e) {
			throw new InvalidCurrencyException();
		}
	}

	/**
	 * Check and equip badges.
	 *
	 * @throws LoginFailedException when the auth is invalid
	 * @throws RemoteServerException When a buffer exception is thrown
	 * @throws CaptchaActiveException if a captcha is active and the message can't be sent
	 * @throws HashException if an exception occurred while requesting hash
	 * @deprecated use getMedals, which uses common requests to check for badges
	 */
	@Deprecated
	public void checkAndEquipBadges() throws LoginFailedException, CaptchaActiveException, RemoteServerException,
			HashException {
		CheckAwardedBadgesMessage msg = CheckAwardedBadgesMessage.newBuilder().build();
		ServerRequest serverRequest = new ServerRequest(RequestType.CHECK_AWARDED_BADGES, msg);
		api.getRequestHandler().sendServerRequests(serverRequest);
		CheckAwardedBadgesResponse response;
		try {
			response = CheckAwardedBadgesResponse.parseFrom(serverRequest.getData());
		} catch (InvalidProtocolBufferException e) {
			throw new RemoteServerException(e);
		}
		this.updateAwardedMedals(response);
	}

	/**
	 * Gets currency.
	 *
	 * @param currency the currency
	 * @return the currency
	 */
	public int getCurrency(Currency currency) {
		synchronized (this.lock) {
			if (!currencies.containsKey(currency)) {
				return 0;
			}
			return currencies.get(currency);
		}
	}

	/**
	 * Equips the badges contained in the given response
	 *
	 * @param response the response to get badges from
	 * @throws CaptchaActiveException if a captcha is active and the message can't be sent
	 * @throws LoginFailedException if login fails
	 * @throws RemoteServerException if the server has an issue
	 */
	public void updateAwardedMedals(CheckAwardedBadgesResponse response)
			throws CaptchaActiveException, LoginFailedException, RemoteServerException {
		if (response.getSuccess()) {
			List<PlayerListener> listeners = api.getListeners(PlayerListener.class);
			for (int i = 0; i < response.getAwardedBadgesCount(); i++) {
				BadgeType type = response.getAwardedBadges(i);
				int level = response.getAwardedBadgeLevels(i);
				Medal medal = medals.get(type);
				if (medal != null) {
					medal.setRank(level);
					for (PlayerListener listener : listeners) {
						listener.onMedalAwarded(api, this, medal);
					}
				}
			}
		}
	}

	public enum Currency {
		STARDUST, POKECOIN;
	}

	/**
	 * Gets raw player data proto
	 *
	 * @return Player data
	 */
	public PlayerData getPlayerData() {
		return playerData;
	}

	/**
	 * Gets avatar
	 *
	 * @return Player Avatar object
	 */
	public PlayerAvatar getAvatar() {
		return avatar;
	}

	/**
	 * Gets daily bonus
	 *
	 * @return DailyBonus object
	 */
	public DailyBonus getDailyBonus() {
		return dailyBonus;
	}

	/**
	 * Gets contact settings
	 *
	 * @return ContactSettings object
	 */
	public ContactSettings getContactSettings() {
		return contactSettings;
	}

	/**
	 * Gets a map of all currencies
	 *
	 * @return map of currencies
	 */
	public Map<Currency, Integer> getCurrencies() {
		return currencies;
	}

	/**
	 * Gets player stats
	 *
	 * @return stats API object
	 */
	public Stats getStats() {
		if (stats == null) {
			return new Stats(PlayerStatsOuterClass.PlayerStats.newBuilder().build());
		}
		return stats;
	}

	/**
	 * Sets the player statistics
	 *
	 * @param stats the statistics to apply
	 */
	public void setStats(Stats stats) {
		final int newLevel = stats.getLevel();
		if (this.stats != null) {
			if (newLevel > this.level) {
				boolean acceptRewards = false;
				List<PlayerListener> listeners = api.getListeners(PlayerListener.class);
				for (PlayerListener listener : listeners) {
					acceptRewards |= listener.onLevelUp(api, level, newLevel);
				}
				if (acceptRewards) {
					api.enqueueTask(new Runnable() {
						@Override
						public void run() {
							try {
								acceptLevelUpRewards(newLevel);
							} catch (Exception e) {
								//Ignore
							}
						}
					});
				}
			}
		}
		this.stats = stats;
		this.level = newLevel;
	}

	/**
	 * Gets tutorial states
	 *
	 * @return TutorialState object
	 */
	public TutorialState getTutorialState() {
		return tutorialState;
	}

	/**
	 * @return whether this player has a buddy active
	 */
	public boolean hasBuddy() {
		return buddy != null;
	}

	/**
	 * Sets the current buddy
	 *
	 * @param pokemon the pokemon to set as your buddy
	 * @return if this task was successfull
	 * @throws LoginFailedException when the auth is invalid
	 * @throws RemoteServerException when the server is down/having issues
	 * @throws CaptchaActiveException if a captcha is active and the message can't be sent
	 * @throws HashException if an exception occurred while requesting hash
	 */
	public boolean setBuddy(Pokemon pokemon) throws CaptchaActiveException, LoginFailedException,
			RemoteServerException, HashException {
		SetBuddyPokemon.SetBuddyPokemonMessage message = SetBuddyPokemon.SetBuddyPokemonMessage.newBuilder()
				.setPokemonId(pokemon.getId())
				.build();
		ServerRequest request = new ServerRequest(RequestType.SET_BUDDY_POKEMON, message);
		api.getRequestHandler().sendServerRequests(request);
		try {
			SetBuddyPokemonResponse response = SetBuddyPokemonResponse.parseFrom(request.getData());
			buddy = new Buddy(api, response.getUpdatedBuddy());
			return response.hasUpdatedBuddy();
		} catch (InvalidProtocolBufferException e) {
			throw new RemoteServerException(e);
		}
	}

	/**
	 * Set the account to legal screen in order to receive valid response
	 *
	 * @throws LoginFailedException when the auth is invalid
	 * @throws RemoteServerException when the server is down/having issues
	 * @throws CaptchaActiveException if a captcha is active and the message can't be sent
	 * @throws HashException if an exception occurred while requesting hash
	 */
	public void activateAccount() throws LoginFailedException, CaptchaActiveException, RemoteServerException,
			HashException {
		markTutorial(TutorialStateOuterClass.TutorialState.LEGAL_SCREEN);
	}

	/**
	 * Setup an avatar for the current account
	 *
	 * @throws LoginFailedException when the auth is invalid
	 * @throws RemoteServerException when the server is down/having issues
	 * @throws CaptchaActiveException if a captcha is active and the message can't be sent
	 * @throws HashException if an exception occurred while requesting hash
	 */
	public void setupAvatar() throws LoginFailedException, CaptchaActiveException, RemoteServerException,
			HashException {
		SecureRandom random = new SecureRandom();

		Gender gender = random.nextInt(100) % 2 == 0 ? Gender.FEMALE : Gender.MALE;
		PlayerAvatar avatar = new PlayerAvatar(gender,
				random.nextInt(PlayerAvatar.getAvailableSkins()),
				random.nextInt(PlayerAvatar.getAvailableHair()),
				random.nextInt(PlayerAvatar.getAvailableShirts(gender)),
				random.nextInt(PlayerAvatar.getAvailablePants(gender)),
				random.nextInt(PlayerAvatar.getAvailableHats()),
				random.nextInt(PlayerAvatar.getAvailableShoes()),
				random.nextInt(PlayerAvatar.getAvailableEyes()),
				random.nextInt(PlayerAvatar.getAvailableBags(gender)));

		List<TutorialListener> listeners = api.getListeners(TutorialListener.class);
		for (TutorialListener listener : listeners) {
			PlayerAvatar listenerAvatar = listener.selectAvatar(api);
			if (listenerAvatar != null) {
				avatar = listenerAvatar;
				break;
			}
		}

		final SetAvatarMessage setAvatarMessage = SetAvatarMessage.newBuilder()
				.setPlayerAvatar(avatar.getAvatar())
				.build();

		ServerRequest request = new ServerRequest(RequestType.SET_AVATAR, setAvatarMessage);

		api.getRequestHandler().sendServerRequests(request.withCommons());

		try {
			SetAvatarResponse setAvatarResponse = SetAvatarResponse.parseFrom(request.getData());
			playerData = setAvatarResponse.getPlayerData();

			updateProfile(playerData);
		} catch (InvalidProtocolBufferException e) {
			throw new RemoteServerException(e);
		}

		markTutorial(TutorialStateOuterClass.TutorialState.AVATAR_SELECTION);

		api.getAssetDigest();
	}

	/**
	 * Encounter tutorial complete. In other words, catch the first Pokémon
	 *
	 * @throws LoginFailedException when the auth is invalid
	 * @throws RemoteServerException when the server is down/having issues
	 * @throws CaptchaActiveException if a captcha is active and the message can't be sent
	 * @throws HashException if an exception occurred while requesting hash
	 */
	public void encounterTutorialComplete() throws LoginFailedException, CaptchaActiveException,
			RemoteServerException, HashException {
		StarterPokemon starter = StarterPokemon.random();

		List<TutorialListener> listeners = api.getListeners(TutorialListener.class);
		for (TutorialListener listener : listeners) {
			StarterPokemon pokemon = listener.selectStarter(api);
			if (pokemon != null) {
				starter = pokemon;
				break;
			}
		}

		final EncounterTutorialCompleteMessage.Builder builder =
				EncounterTutorialCompleteMessage.newBuilder()
						.setPokemonId(starter.getPokemon());

		ServerRequest request = new ServerRequest(RequestType.ENCOUNTER_TUTORIAL_COMPLETE, builder.build());

		api.getRequestHandler().sendServerRequests(request.withCommons());

		final GetPlayerMessage getPlayerReqMsg = GetPlayerMessage.newBuilder()
				.setPlayerLocale(playerLocale.getPlayerLocale())
				.build();
		request = new ServerRequest(RequestType.GET_PLAYER, getPlayerReqMsg);

		api.getRequestHandler().sendServerRequests(request.withCommons());

		try {
			updateProfile(GetPlayerResponse.parseFrom(request.getData()));
		} catch (InvalidProtocolBufferException e) {
			throw new RemoteServerException(e);
		}
	}

	/**
	 * Setup an user name for our account
	 *
	 * @throws LoginFailedException when the auth is invalid
	 * @throws RemoteServerException when the server is down/having issues
	 * @throws CaptchaActiveException if a captcha is active and the message can't be sent
<<<<<<< HEAD
     * @return CodeName
=======
	 * @throws HashException if an exception occurred while requesting hash
>>>>>>> 0e97c8e9
	 */
	public String claimCodeName() throws LoginFailedException, CaptchaActiveException, RemoteServerException,
			HashException {
		return claimCodeName(null);
	}

	/**
	 * Setup an user name for our account
	 *
	 * @param lastFailure the last name used that was already taken; null for first try.
	 * @throws LoginFailedException when the auth is invalid
	 * @throws RemoteServerException when the server is down/having issues
	 * @throws CaptchaActiveException if a captcha is active and the message can't be sent
<<<<<<< HEAD
     * @return code name
=======
	 * @throws HashException if an exception occurred while requesting hash
>>>>>>> 0e97c8e9
	 */
	public String claimCodeName(String lastFailure)
			throws LoginFailedException, CaptchaActiveException, RemoteServerException, HashException {
		if (getPlayerData().getRemainingCodenameClaims() <= 0) {
			throw new RuntimeException("You have no remaining codename claims!");
		}

		String name = randomCodenameGenerator();

		List<TutorialListener> listeners = api.getListeners(TutorialListener.class);
		for (TutorialListener listener : listeners) {
			String listenerName = listener.claimName(api, lastFailure);
			if (listenerName != null) {
				name = listenerName;
				break;
			}
		}

		ClaimCodenameMessage claimCodenameMessage = ClaimCodenameMessage.newBuilder()
				.setCodename(name)
				.build();

		ServerRequest request = new ServerRequest(RequestType.CLAIM_CODENAME, claimCodenameMessage);

		api.getRequestHandler().sendServerRequests(request.withCommons());

		String updatedCodename = null;
		try {
			ClaimCodenameResponse claimCodenameResponse = ClaimCodenameResponse.parseFrom(request.getData());
			if (claimCodenameResponse.getStatus() != ClaimCodenameResponse.Status.SUCCESS) {
				return claimCodeName(name);
			}
			updatedCodename = claimCodenameResponse.getCodename();

			if (claimCodenameResponse.hasUpdatedPlayer()) {
				updateProfile(claimCodenameResponse.getUpdatedPlayer());
			}

			if (updatedCodename != null) {
				markTutorial(TutorialStateOuterClass.TutorialState.NAME_SELECTION);

				final GetPlayerMessage getPlayerReqMsg = GetPlayerMessage.newBuilder()
						.setPlayerLocale(playerLocale.getPlayerLocale())
						.build();
				request = new ServerRequest(RequestType.GET_PLAYER, getPlayerReqMsg);

				api.getRequestHandler().sendServerRequests(request.withCommons());

				updateProfile(GetPlayerResponse.parseFrom(request.getData()));
			}
		} catch (InvalidProtocolBufferException e) {
			throw new RemoteServerException(e);
		}
		return updatedCodename;
	}

	/**
	 * The last step, mark the last tutorial state as completed
	 *
	 * @throws LoginFailedException when the auth is invalid
	 * @throws RemoteServerException when the server is down/having issues
	 * @throws CaptchaActiveException if a captcha is active and the message can't be sent
	 * @throws HashException if an exception occurred while requesting hash
	 */
	public void firstTimeExperienceComplete()
			throws LoginFailedException, CaptchaActiveException, RemoteServerException, HashException {
		markTutorial(TutorialStateOuterClass.TutorialState.FIRST_TIME_EXPERIENCE_COMPLETE);
	}

	private void markTutorial(TutorialStateOuterClass.TutorialState state)
			throws LoginFailedException, CaptchaActiveException, RemoteServerException, HashException {
		final MarkTutorialCompleteMessage tutorialMessage = MarkTutorialCompleteMessage.newBuilder()
				.addTutorialsCompleted(state)
				.setSendMarketingEmails(false)
				.setSendPushNotifications(false).build();

		ServerRequest request = new ServerRequest(RequestType.MARK_TUTORIAL_COMPLETE, tutorialMessage);

		api.getRequestHandler().sendServerRequests(request);

		try {
			playerData = MarkTutorialCompleteResponse.parseFrom(request.getData()).getPlayerData();

			updateProfile(playerData);
		} catch (InvalidProtocolBufferException e) {
			throw new RemoteServerException(e);
		}
	}

	private static String randomCodenameGenerator() {
		final String a = "0123456789ABCDEFGHIJKLMNOPQRSTUVWXYZabcdefghijklmnopqrstuvwxyz";
		final SecureRandom r = new SecureRandom();
		final int l = new Random().nextInt(15 - 10) + 10;
		StringBuilder sb = new StringBuilder(l);
		for (int i = 0; i < l; i++) {
			sb.append(a.charAt(r.nextInt(a.length())));
		}
		return sb.toString();
	}
}<|MERGE_RESOLUTION|>--- conflicted
+++ resolved
@@ -578,11 +578,7 @@
 	 * @throws LoginFailedException when the auth is invalid
 	 * @throws RemoteServerException when the server is down/having issues
 	 * @throws CaptchaActiveException if a captcha is active and the message can't be sent
-<<<<<<< HEAD
-     * @return CodeName
-=======
-	 * @throws HashException if an exception occurred while requesting hash
->>>>>>> 0e97c8e9
+	 * @throws HashException if an exception occurred while requesting hash
 	 */
 	public String claimCodeName() throws LoginFailedException, CaptchaActiveException, RemoteServerException,
 			HashException {
@@ -596,11 +592,7 @@
 	 * @throws LoginFailedException when the auth is invalid
 	 * @throws RemoteServerException when the server is down/having issues
 	 * @throws CaptchaActiveException if a captcha is active and the message can't be sent
-<<<<<<< HEAD
-     * @return code name
-=======
-	 * @throws HashException if an exception occurred while requesting hash
->>>>>>> 0e97c8e9
+	 * @throws HashException if an exception occurred while requesting hash
 	 */
 	public String claimCodeName(String lastFailure)
 			throws LoginFailedException, CaptchaActiveException, RemoteServerException, HashException {
