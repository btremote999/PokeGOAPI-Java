--- conflicted
+++ resolved
@@ -11,11 +11,7 @@
 	 * Called when a Pokestop is looted
 	 *
 	 * @param result the loot result from this pokestop
-<<<<<<< HEAD
-     * @param pokestop target pokestop
-=======
 	 * @param pokestop the pokestop being looted
->>>>>>> 0dce9e20
 	 */
 	void onLoot(PokestopLootResult result, Pokestop pokestop);
 }