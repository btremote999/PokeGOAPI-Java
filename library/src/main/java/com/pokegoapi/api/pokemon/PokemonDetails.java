package com.pokegoapi.api.pokemon;

import POGOProtos.Data.PokemonDataOuterClass.PokemonData;
import POGOProtos.Data.PokemonDisplayOuterClass.PokemonDisplay;
import POGOProtos.Enums.PokemonFamilyIdOuterClass;
import POGOProtos.Enums.PokemonIdOuterClass;
import POGOProtos.Enums.PokemonMoveOuterClass.PokemonMove;
import POGOProtos.Inventory.Item.ItemIdOuterClass.ItemId;
import POGOProtos.Settings.Master.Pokemon.StatsAttributesOuterClass;
import POGOProtos.Settings.Master.PokemonSettingsOuterClass;
import com.pokegoapi.api.PokemonGo;
import com.pokegoapi.exceptions.NoSuchItemException;
import com.pokegoapi.main.PokemonMeta;
import com.pokegoapi.util.Log;

public class PokemonDetails {
	private static final String TAG = Pokemon.class.getSimpleName();
	protected final PokemonGo api;
	private PokemonSettingsOuterClass.PokemonSettings settings;
	private long id;
	private PokemonIdOuterClass.PokemonId pokemonId;
	private int cp;
	private int maxStamina;
	private int stamina;
	private PokemonMove move1;
	private PokemonMove move2;
	private String deployedFortId;
	private String ownerName;
	private boolean isEgg;
	private double eggKmWalkedTarget;
	private double eggKmWalkedStart;
	private int origin;
	private float height;
	private float weight;
	private int individualAttack;
	private int individualDefense;
	private int individualStamina;
	private float cpMultiplier;
	private float additionalCpMultiplier;
	private ItemId pokeball;
	private long capturedCellId;
	private int battlesAttacked;
	private int battlesDefended;
	private String eggIncubatorId;
	private long creationTimeMs;
	private int favorite;
	private String nickname;
	private int fromFort;
	private String protoData;
	private int numUpgrades;
	private PokemonDisplay pokemonDisplay;
	private int buddyCandyAwarded;
	private float buddyTotalKmWalked;

	public PokemonDetails(PokemonGo api, PokemonData proto) {
		this.api = api;
		this.applyProto(proto);
	}

	/**
	 * Applies the given PokemonData proto to these PokemonDetails
<<<<<<< HEAD
     *
     * @param  proto Proto
=======
	 * @param proto the proto to apply
>>>>>>> 0dce9e20
	 */
	public void applyProto(PokemonData proto) {
		id = proto.getId();
		pokemonId = proto.getPokemonId();
		cp = proto.getCp();
		maxStamina = proto.getStaminaMax();
		stamina = proto.getStamina();
		move1 = proto.getMove1();
		move2 = proto.getMove2();
		deployedFortId = proto.getDeployedFortId();
		ownerName = proto.getOwnerName();
		isEgg = proto.getIsEgg();
		eggKmWalkedTarget = proto.getEggKmWalkedTarget();
		eggKmWalkedStart = proto.getEggKmWalkedStart();
		origin = proto.getOrigin();
		height = proto.getHeightM();
		weight = proto.getWeightKg();
		individualAttack = proto.getIndividualAttack();
		individualDefense = proto.getIndividualDefense();
		individualStamina = proto.getIndividualStamina();
		cpMultiplier = proto.getCpMultiplier();
		additionalCpMultiplier = proto.getAdditionalCpMultiplier();
		pokeball = proto.getPokeball();
		capturedCellId = proto.getCapturedCellId();
		battlesAttacked = proto.getBattlesAttacked();
		battlesDefended = proto.getBattlesDefended();
		eggIncubatorId = proto.getEggIncubatorId();
		creationTimeMs = proto.getCreationTimeMs();
		favorite = proto.getFavorite();
		nickname = proto.getNickname();
		fromFort = proto.getFromFort();
		numUpgrades = proto.getNumUpgrades();
		pokemonDisplay = proto.getPokemonDisplay();
		buddyCandyAwarded = proto.getBuddyCandyAwarded();
		buddyTotalKmWalked = proto.getBuddyTotalKmWalked();
		protoData = proto.toString();
	}

	/**
	 * @return the amount of candy available for this pokemon
	 */
	public int getCandy() {
		return api.getInventories().getCandyjar().getCandies(getPokemonFamily());
	}

	public PokemonFamilyIdOuterClass.PokemonFamilyId getPokemonFamily() {
		return getSettings().getFamilyId();
	}

	public PokemonData getDefaultInstanceForType() {
		return PokemonData.getDefaultInstance();
	}

	public long getId() {
		return id;
	}

	public PokemonIdOuterClass.PokemonId getPokemonId() {
		return pokemonId;
	}

	public int getCp() {
		return cp;
	}

	public int getMaxStamina() {
		return maxStamina;
	}

	public int getStamina() {
		return stamina;
	}

	public PokemonMove getMove1() {
		return move1;
	}

	public PokemonMove getMove2() {
		return move2;
	}

	public String getDeployedFortId() {
		return deployedFortId;
	}

	public boolean isDeployed() {
		return deployedFortId != null && deployedFortId.trim().length() > 0;
	}

	public String getOwnerName() {
		return ownerName;
	}

	public boolean isEgg() {
		return isEgg;
	}

	public double getEggKmWalkedTarget() {
		return eggKmWalkedTarget;
	}

	public double getEggKmWalkedStart() {
		return eggKmWalkedStart;
	}

	public int getOrigin() {
		return origin;
	}

	public float getHeightM() {
		return height;
	}

	public float getWeightKg() {
		return weight;
	}

	public int getIndividualAttack() {
		return individualAttack;
	}

	public int getIndividualDefense() {
		return individualDefense;
	}

	public int getIndividualStamina() {
		return individualStamina;
	}

	/**
	 * Calculates the pokemons IV ratio.
	 *
	 * @return the pokemons IV ratio as a double between 0 and 1.0, 1.0 being perfect IVs
	 */
	public double getIvRatio() {
		return (this.getIndividualAttack() + this.getIndividualDefense() + this.getIndividualStamina()) / 45.0;
	}

	public float getCpMultiplier() {
		return cpMultiplier;
	}

	public float getAdditionalCpMultiplier() {
		return additionalCpMultiplier;
	}

	public float getCombinedCpMultiplier() {
		return getCpMultiplier() + getAdditionalCpMultiplier();
	}

	public ItemId getPokeball() {
		return pokeball;
	}

	public long getCapturedS2CellId() {
		return capturedCellId;
	}

	public int getBattlesAttacked() {
		return battlesAttacked;
	}

	public int getBattlesDefended() {
		return battlesDefended;
	}

	public String getEggIncubatorId() {
		return eggIncubatorId;
	}

	public long getCreationTimeMs() {
		return creationTimeMs;
	}

	/**
	 * Checks whether the Pokémon is set as favorite.
	 *
	 * @return true if the Pokémon is set as favorite
	 */
	public boolean isFavorite() {
		return favorite > 0;
	}

	@Deprecated
	public boolean getFavorite() {
		return favorite > 0;
	}

	public String getNickname() {
		return nickname;
	}

	public boolean getFromFort() {
		return fromFort > 0;
	}

	public void debug() {
		Log.d(TAG, protoData);
	}

	public int getBaseStamina() {
		return getSettings().getStats().getBaseStamina();
	}

	public double getBaseCaptureRate() {
		return getSettings().getEncounter().getBaseCaptureRate();
	}

	public int getCandiesToEvolve() {
		return getSettings().getCandyToEvolve();
	}

	public double getBaseFleeRate() {
		return getSettings().getEncounter().getBaseFleeRate();
	}

	public float getLevel() {
		return PokemonCpUtils.getLevelFromCpMultiplier(getCombinedCpMultiplier());
	}

	/**
	 * Get the settings for a pokemon.
	 *
	 * @return PokemonSettings
	 */
	public PokemonSettingsOuterClass.PokemonSettings getSettings() {
		if (settings == null) {
			settings = PokemonMeta.getPokemonSettings(pokemonId);
		}

		return settings;
	}

	/**
	 * Calculate the maximum CP for this individual pokemon when the player is at level 40
	 *
	 * @return The maximum CP for this pokemon
	 * @throws NoSuchItemException If the PokemonId value cannot be found in the {@link PokemonMeta}.
	 */
	public int getMaxCp() throws NoSuchItemException {
		if (settings == null) {
			throw new NoSuchItemException("Cannot find meta data for " + pokemonId.name());
		}
		int attack = getIndividualAttack() + settings.getStats().getBaseAttack();
		int defense = getIndividualDefense() + settings.getStats().getBaseDefense();
		int stamina = getIndividualStamina() + settings.getStats().getBaseStamina();
		return PokemonCpUtils.getMaxCp(attack, defense, stamina);
	}

	/**
	 * Calculate the maximum CP for this individual pokemon and this player's level
	 *
	 * @return The maximum CP for this pokemon
	 * @throws NoSuchItemException If the PokemonId value cannot be found in the {@link PokemonMeta}.
	 */
	public int getMaxCpForPlayer() throws NoSuchItemException {
		if (settings == null) {
			throw new NoSuchItemException("Cannot find meta data for " + pokemonId.name());
		}
		int attack = getIndividualAttack() + settings.getStats().getBaseAttack();
		int defense = getIndividualDefense() + settings.getStats().getBaseDefense();
		int stamina = getIndividualStamina() + settings.getStats().getBaseStamina();
		int playerLevel = api.getPlayerProfile().getStats().getLevel();
		return PokemonCpUtils.getMaxCpForPlayer(attack, defense, stamina, playerLevel);
	}

	/**
	 * Calculates the absolute maximum CP for all pokemons with this PokemonId
	 *
	 * @return The absolute maximum CP
	 * @throws NoSuchItemException If the PokemonId value cannot be found in the {@link PokemonMeta}.
	 */
	public int getAbsoluteMaxCp() throws NoSuchItemException {
		return PokemonCpUtils.getAbsoluteMaxCp(getPokemonId());
	}

	/**
	 * Calculated the max cp of this pokemon, if you upgrade it fully and the player is at level 40
	 *
	 * @param highestEvolution the full evolution path
	 * @return Max cp of this pokemon
	 */
	public int getCpFullEvolveAndPowerup(PokemonIdOuterClass.PokemonId highestEvolution) {
		return getMaxCpFullEvolveAndPowerup(40, highestEvolution);
	}

	/**
	 * Calculated the max cp of this pokemon, if you upgrade it fully with your current player level
	 *
	 * @param highestEvolution the full evolution path
	 * @return Max cp of this pokemon
	 */
	public int getMaxCpFullEvolveAndPowerupForPlayer(PokemonIdOuterClass.PokemonId highestEvolution) {
		return getMaxCpFullEvolveAndPowerup(api.getPlayerProfile().getStats().getLevel(), highestEvolution);
	}

	/**
	 * Calculated the max cp of this pokemon, if you upgrade it fully with your current player level
	 *
	 * @param playerLevel the current player level
	 * @param highestEvolution the full evolution path
	 * @return Max cp of this pokemon
	 */
	private int getMaxCpFullEvolveAndPowerup(int playerLevel, PokemonIdOuterClass.PokemonId highestEvolution) {
		PokemonSettingsOuterClass.PokemonSettings settings = PokemonMeta.getPokemonSettings(highestEvolution);
		StatsAttributesOuterClass.StatsAttributes stats = settings.getStats();
		int attack = getIndividualAttack() + stats.getBaseAttack();
		int defense = getIndividualDefense() + stats.getBaseDefense();
		int stamina = getIndividualStamina() + stats.getBaseStamina();
		return PokemonCpUtils.getMaxCpForPlayer(attack, defense, stamina, playerLevel);
	}

	/**
	 * Calculate the CP after evolving this Pokemon
	 *
	 * @param evolution the pokemon evolving into
	 * @return New CP after evolve
	 */
	public int getCpAfterEvolve(PokemonIdOuterClass.PokemonId evolution) {
		PokemonSettingsOuterClass.PokemonSettings settings = PokemonMeta.getPokemonSettings(evolution);
		StatsAttributesOuterClass.StatsAttributes stats = settings.getStats();
		int attack = getIndividualAttack() + stats.getBaseAttack();
		int defense = getIndividualDefense() + stats.getBaseDefense();
		int stamina = getIndividualStamina() + stats.getBaseStamina();
		return PokemonCpUtils.getCp(attack, defense, stamina, getCombinedCpMultiplier());
	}

	/**
	 * Calculate the CP after fully evolving this Pokemon
	 *
	 * @param highestEvolution the pokemon at the top of the evolution chain being evolved into
	 * @return New CP after evolve
	 */
	public int getCpAfterFullEvolve(PokemonIdOuterClass.PokemonId highestEvolution) {
		PokemonSettingsOuterClass.PokemonSettings settings = PokemonMeta.getPokemonSettings(highestEvolution);
		StatsAttributesOuterClass.StatsAttributes stats = settings.getStats();
		int attack = getIndividualAttack() + stats.getBaseAttack();
		int defense = getIndividualDefense() + stats.getBaseDefense();
		int stamina = getIndividualStamina() + stats.getBaseStamina();
		return PokemonCpUtils.getCp(attack, defense, stamina, getCombinedCpMultiplier());
	}

	/**
	 * @return The number of powerups already done
	 */
	public int getNumerOfPowerupsDone() {
		return numUpgrades;
	}

	/**
	 * @return The CP for this pokemon after powerup
	 */
	public int getCpAfterPowerup() {
		return PokemonCpUtils.getCpAfterPowerup(getCp(), getCombinedCpMultiplier());
	}

	/**
	 * @return Cost of candy for a powerup
	 */
	public int getCandyCostsForPowerup() {
		return PokemonCpUtils.getCandyCostsForPowerup(getCombinedCpMultiplier());
	}

	/**
	 * @return Cost of stardust for a powerup
	 */
	public int getStardustCostsForPowerup() {
		return PokemonCpUtils.getStartdustCostsForPowerup(getCombinedCpMultiplier());
	}

	/**
	 * @return Information about Costumes, Shiny and Gender
	 */
	public PokemonDisplay getPokemonDisplay() {
		return pokemonDisplay;
	}

	/**
	 * @return The amount of candy awarded by Buddy
	 */
	public int getBuddyCandyAwarded() {
		return buddyCandyAwarded;
	}

	/**
	 * @return The amount of km walked by Buddy
	 */
	public float getBuddyTotalKmWalked() {
		return buddyTotalKmWalked;
	}
}<|MERGE_RESOLUTION|>--- conflicted
+++ resolved
@@ -59,12 +59,7 @@
 
 	/**
 	 * Applies the given PokemonData proto to these PokemonDetails
-<<<<<<< HEAD
-     *
-     * @param  proto Proto
-=======
 	 * @param proto the proto to apply
->>>>>>> 0dce9e20
 	 */
 	public void applyProto(PokemonData proto) {
 		id = proto.getId();
