--- conflicted
+++ resolved
@@ -24,12 +24,9 @@
 	public CaptchaActiveException(String message, String challengeUrl) {
 		super(message);
 		this.challengeUrl = challengeUrl;
-<<<<<<< HEAD
-=======
 	}
 
 	public CaptchaActiveException(String challengeUrl) {
 		this("Cannot send message while captcha is active", challengeUrl);
->>>>>>> e3ff0f60
 	}
 }