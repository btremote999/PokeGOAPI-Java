/*
 *     This program is free software: you can redistribute it and/or modify
 *     it under the terms of the GNU General Public License as published by
 *     the Free Software Foundation, either version 3 of the License, or
 *     (at your option) any later version.
 *
 *     This program is distributed in the hope that it will be useful,
 *     but WITHOUT ANY WARRANTY; without even the implied warranty of
 *     MERCHANTABILITY or FITNESS FOR A PARTICULAR PURPOSE.  See the
 *     GNU General Public License for more details.
 *
 *     You should have received a copy of the GNU General Public License
 *     along with this program.  If not, see <http://www.gnu.org/licenses/>.
 */

package com.pokegoapi.util;

import POGOProtos.Networking.Envelopes.RequestEnvelopeOuterClass.RequestEnvelope;
import POGOProtos.Networking.Envelopes.SignatureOuterClass;
import POGOProtos.Networking.Platform.PlatformRequestTypeOuterClass.PlatformRequestType;
import POGOProtos.Networking.Platform.Requests.SendEncryptedSignatureRequestOuterClass.SendEncryptedSignatureRequest;
import POGOProtos.Networking.Platform.Requests.UnknownPtr8RequestOuterClass;
import POGOProtos.Networking.Requests.RequestTypeOuterClass.RequestType;
import com.google.protobuf.ByteString;
import com.pokegoapi.api.PokemonGo;
import com.pokegoapi.api.device.LocationFixes;
import com.pokegoapi.api.device.SensorInfo;
<<<<<<< HEAD
import com.pokegoapi.exceptions.hash.HashException;
=======
import com.pokegoapi.exceptions.request.RequestFailedException;
>>>>>>> fccd128c
import com.pokegoapi.util.hash.Hash;
import com.pokegoapi.util.hash.HashProvider;
import com.pokegoapi.util.hash.crypto.Crypto;

import java.util.List;
import java.util.Random;

public class Signature {
	private static final Random RANDOM = new Random();

	/**
	 * Given a fully built request, set the signature correctly.
	 *
	 * @param api the api
	 * @param builder the RequestEnvelope builder
<<<<<<< HEAD
	 * @throws HashException if an invalid request is sent
	 */
	public static void setSignature(PokemonGo api, RequestEnvelope.Builder builder) throws HashException {
=======
	 * @throws RequestFailedException if an invalid request is sent
	 */
	public static void setSignature(PokemonGo api, RequestEnvelope.Builder builder) throws RequestFailedException {
>>>>>>> fccd128c
		boolean usePtr8 = false;
		byte[][] requestData = new byte[builder.getRequestsCount()][];
		for (int i = 0; i < builder.getRequestsCount(); i++) {
			requestData[i] = builder.getRequests(i).toByteArray();
			RequestType requestType = builder.getRequests(i).getRequestType();
			if (requestType == RequestType.GET_PLAYER) {
				usePtr8 |= api.isFirstGP();
				api.setFirstGP(false);
			} else if (requestType == RequestType.GET_MAP_OBJECTS) {
				usePtr8 |= !api.isFirstGMO();
				api.setFirstGMO(false);
			}
		}
		double latitude = api.getLatitude();
		double longitude = api.getLongitude();
		double accuracy = api.getAccuracy();
		if (Double.isNaN(latitude)) {
			latitude = 0.0;
		}
		if (Double.isNaN(longitude)) {
			longitude = 0.0;
		}
		if (Double.isNaN(accuracy)) {
			accuracy = 0.0;
		}
		byte[] authTicket;
		if (builder.hasAuthTicket()) {
			authTicket = builder.getAuthTicket().toByteArray();
		} else {
			authTicket = builder.getAuthInfo().toByteArray();
		}

		long currentTimeMillis = api.currentTimeMillis();
		byte[] sessionHash = api.getSessionHash();
		HashProvider provider = api.getHashProvider();
		Hash hash = provider.provide(currentTimeMillis, latitude, longitude, accuracy, authTicket, sessionHash,
				requestData);

		long timeSinceStart = currentTimeMillis - api.getStartTime();
		SignatureOuterClass.Signature.Builder signatureBuilder = SignatureOuterClass.Signature.newBuilder()
				.setLocationHash1(hash.getLocationAuthHash())
				.setLocationHash2(hash.getLocationHash())
				.setSessionHash(ByteString.copyFrom(sessionHash))
				.setTimestamp(currentTimeMillis)
				.setTimestampSinceStart(timeSinceStart)
				.setDeviceInfo(api.getDeviceInfo())
				.addAllLocationFix(LocationFixes.getDefault(api, builder, currentTimeMillis, RANDOM))
				.setActivityStatus(api.getActivitySignature(RANDOM))
				.setUnknown25(provider.getUNK25());

		final SignatureOuterClass.Signature.SensorInfo sensorInfo = SensorInfo.getDefault(api, currentTimeMillis,
				RANDOM);

		if (sensorInfo != null)
			signatureBuilder.addSensorInfo(sensorInfo);

		List<Long> requestHashes = hash.getRequestHashes();
		for (int i = 0; i < builder.getRequestsCount(); i++)
			signatureBuilder.addRequestHash(requestHashes.get(i));

<<<<<<< HEAD
		Crypto crypto = provider.getCrypto();
=======
		Crypto crypto = new Crypto();
>>>>>>> fccd128c
		SignatureOuterClass.Signature signature = signatureBuilder.build();
		byte[] signatureByteArray = signature.toByteArray();
		byte[] encrypted = crypto.encrypt(signatureByteArray, timeSinceStart);

		ByteString signatureBytes = SendEncryptedSignatureRequest.newBuilder()
				.setEncryptedSignature(ByteString.copyFrom(encrypted)).build()
				.toByteString();

		RequestEnvelope.PlatformRequest signatureRequest = RequestEnvelope.PlatformRequest.newBuilder()
				.setType(PlatformRequestType.SEND_ENCRYPTED_SIGNATURE)
				.setRequestMessage(signatureBytes)
				.build();
		builder.addPlatformRequests(signatureRequest);

		if (usePtr8) {
			ByteString ptr8 = UnknownPtr8RequestOuterClass.UnknownPtr8Request.newBuilder()
					.setMessage("90f6a704505bccac73cec99b07794993e6fd5a12")
					.build()
					.toByteString();
			builder.addPlatformRequests(RequestEnvelope.PlatformRequest.newBuilder()
					.setType(PlatformRequestType.UNKNOWN_PTR_8)
					.setRequestMessage(ptr8).build());
		}
	}
}<|MERGE_RESOLUTION|>--- conflicted
+++ resolved
@@ -25,11 +25,7 @@
 import com.pokegoapi.api.PokemonGo;
 import com.pokegoapi.api.device.LocationFixes;
 import com.pokegoapi.api.device.SensorInfo;
-<<<<<<< HEAD
-import com.pokegoapi.exceptions.hash.HashException;
-=======
 import com.pokegoapi.exceptions.request.RequestFailedException;
->>>>>>> fccd128c
 import com.pokegoapi.util.hash.Hash;
 import com.pokegoapi.util.hash.HashProvider;
 import com.pokegoapi.util.hash.crypto.Crypto;
@@ -45,15 +41,9 @@
 	 *
 	 * @param api the api
 	 * @param builder the RequestEnvelope builder
-<<<<<<< HEAD
-	 * @throws HashException if an invalid request is sent
-	 */
-	public static void setSignature(PokemonGo api, RequestEnvelope.Builder builder) throws HashException {
-=======
 	 * @throws RequestFailedException if an invalid request is sent
 	 */
 	public static void setSignature(PokemonGo api, RequestEnvelope.Builder builder) throws RequestFailedException {
->>>>>>> fccd128c
 		boolean usePtr8 = false;
 		byte[][] requestData = new byte[builder.getRequestsCount()][];
 		for (int i = 0; i < builder.getRequestsCount(); i++) {
@@ -114,11 +104,7 @@
 		for (int i = 0; i < builder.getRequestsCount(); i++)
 			signatureBuilder.addRequestHash(requestHashes.get(i));
 
-<<<<<<< HEAD
-		Crypto crypto = provider.getCrypto();
-=======
 		Crypto crypto = new Crypto();
->>>>>>> fccd128c
 		SignatureOuterClass.Signature signature = signatureBuilder.build();
 		byte[] signatureByteArray = signature.toByteArray();
 		byte[] encrypted = crypto.encrypt(signatureByteArray, timeSinceStart);
