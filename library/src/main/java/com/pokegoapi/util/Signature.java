--- conflicted
+++ resolved
@@ -120,12 +120,7 @@
 			RequestType requestType = request.getRequestType();
 			if (requestType == RequestType.GET_MAP_OBJECTS || requestType == RequestType.GET_PLAYER) {
 				ByteString ptr8 = UnknownPtr8Request.newBuilder()
-<<<<<<< HEAD
-						.setMessage("7bb2d74dec0d8c5e132ad6c5491f72c9f19b306c")
-//						.setMessage("90f6a704505bccac73cec99b07794993e6fd5a12")
-=======
 						.setMessage("90f6a704505bccac73cec99b07794993e6fd5a12")
->>>>>>> 66bc865e
 						.build()
 						.toByteString();
 				builder.addPlatformRequests(RequestEnvelope.PlatformRequest.newBuilder()
