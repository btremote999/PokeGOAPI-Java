/*
 *     This program is free software: you can redistribute it and/or modify
 *     it under the terms of the GNU General Public License as published by
 *     the Free Software Foundation, either version 3 of the License, or
 *     (at your option) any later version.
 *
 *     This program is distributed in the hope that it will be useful,
 *     but WITHOUT ANY WARRANTY; without even the implied warranty of
 *     MERCHANTABILITY or FITNESS FOR A PARTICULAR PURPOSE.  See the
 *     GNU General Public License for more details.
 *
 *     You should have received a copy of the GNU General Public License
 *     along with this program.  If not, see <http://www.gnu.org/licenses/>.
 */

package com.pokegoapi.util;

<<<<<<< HEAD
import com.pokegoapi.exceptions.AsyncCaptchaActiveException;
import com.pokegoapi.exceptions.AsyncHashException;
import com.pokegoapi.exceptions.AsyncLoginFailedException;
=======
>>>>>>> fccd128c
import com.pokegoapi.exceptions.AsyncPokemonGoException;
import com.pokegoapi.exceptions.request.RequestFailedException;
import rx.Observable;

public class AsyncHelper {
	/**
	 * Convert an observable to the actual result, recovering the actual exception and throwing that
	 *
	 * @param observable Observable to handle
	 * @param <T> Result type
	 * @return Result of the observable
	 * @throws RequestFailedException if an exception occurred while sending requests
	 */
	public static <T> T toBlocking(Observable<T> observable) throws RequestFailedException {
		try {
			return observable.toBlocking().first();
		} catch (RuntimeException e) {
<<<<<<< HEAD
			if (e.getCause() instanceof AsyncLoginFailedException) {
				throw new LoginFailedException(e.getMessage(), e.getCause());
			} else if (e.getCause() instanceof AsyncRemoteServerException) {
				throw new RemoteServerException(e.getMessage(), e.getCause());
			} else if (e.getCause() instanceof AsyncCaptchaActiveException) {
				throw new CaptchaActiveException((AsyncCaptchaActiveException) e.getCause());
			} else if (e.getCause() instanceof AsyncHashException) {
				throw new HashException(e.getMessage(), e.getCause());
=======
			if (e.getCause() instanceof RequestFailedException) {
				throw new RequestFailedException(e.getMessage(), e.getCause());
>>>>>>> fccd128c
			}
			throw new AsyncPokemonGoException("Unknown exception occurred. ", e);
		}
	}
}<|MERGE_RESOLUTION|>--- conflicted
+++ resolved
@@ -15,12 +15,6 @@
 
 package com.pokegoapi.util;
 
-<<<<<<< HEAD
-import com.pokegoapi.exceptions.AsyncCaptchaActiveException;
-import com.pokegoapi.exceptions.AsyncHashException;
-import com.pokegoapi.exceptions.AsyncLoginFailedException;
-=======
->>>>>>> fccd128c
 import com.pokegoapi.exceptions.AsyncPokemonGoException;
 import com.pokegoapi.exceptions.request.RequestFailedException;
 import rx.Observable;
@@ -38,19 +32,8 @@
 		try {
 			return observable.toBlocking().first();
 		} catch (RuntimeException e) {
-<<<<<<< HEAD
-			if (e.getCause() instanceof AsyncLoginFailedException) {
-				throw new LoginFailedException(e.getMessage(), e.getCause());
-			} else if (e.getCause() instanceof AsyncRemoteServerException) {
-				throw new RemoteServerException(e.getMessage(), e.getCause());
-			} else if (e.getCause() instanceof AsyncCaptchaActiveException) {
-				throw new CaptchaActiveException((AsyncCaptchaActiveException) e.getCause());
-			} else if (e.getCause() instanceof AsyncHashException) {
-				throw new HashException(e.getMessage(), e.getCause());
-=======
 			if (e.getCause() instanceof RequestFailedException) {
 				throw new RequestFailedException(e.getMessage(), e.getCause());
->>>>>>> fccd128c
 			}
 			throw new AsyncPokemonGoException("Unknown exception occurred. ", e);
 		}
