/*
 *     This program is free software: you can redistribute it and/or modify
 *     it under the terms of the GNU General Public License as published by
 *     the Free Software Foundation, either version 3 of the License, or
 *     (at your option) any later version.
 *
 *     This program is distributed in the hope that it will be useful,
 *     but WITHOUT ANY WARRANTY; without even the implied warranty of
 *     MERCHANTABILITY or FITNESS FOR A PARTICULAR PURPOSE.  See the
 *     GNU General Public License for more details.
 *
 *     You should have received a copy of the GNU General Public License
 *     along with this program.  If not, see <http://www.gnu.org/licenses/>.
 */

package com.pokegoapi.util.hash;

import lombok.Getter;

import java.util.List;

public class Hash {
	@Getter
	private final int locationAuthHash;
	@Getter
	private final int locationHash;
	@Getter
	private final List<Long> requestHashes;

	/**
	 * Creates a hash object
<<<<<<< HEAD
	 * @param locationAuthHash the hash of the location and auth ticket
=======
	 *
	 * @param locationAuthHash the hash of the location & auth ticket
>>>>>>> 0e97c8e9
	 * @param locationHash the hash of the location
	 * @param requestHashes the hash of each request
	 */
	public Hash(int locationAuthHash, int locationHash, List<Long> requestHashes) {
		this.locationAuthHash = locationAuthHash;
		this.locationHash = locationHash;
		this.requestHashes = requestHashes;
	}
}<|MERGE_RESOLUTION|>--- conflicted
+++ resolved
@@ -29,12 +29,8 @@
 
 	/**
 	 * Creates a hash object
-<<<<<<< HEAD
-	 * @param locationAuthHash the hash of the location and auth ticket
-=======
 	 *
 	 * @param locationAuthHash the hash of the location & auth ticket
->>>>>>> 0e97c8e9
 	 * @param locationHash the hash of the location
 	 * @param requestHashes the hash of each request
 	 */
