--- conflicted
+++ resolved
@@ -41,24 +41,14 @@
  * This requires a key and is not free like the legacy provider.
  * @see <a href="https://hashing.pogodev.org/">https://hashing.pogodev.org/</a>
  */
-<<<<<<< HEAD
 public abstract class PokeHashProvider implements HashProvider {
-//	protected static final String DEFAULT_ENDPOINT = "https://pokehash.buddyauth.com/api/v137_1/hash";
-=======
-public class PokeHashProvider implements HashProvider {
 	private static final String DEFAULT_ENDPOINT = "https://pokehash.buddyauth.com/api/v147_1/hash";
->>>>>>> e8d99842
 
 	@Getter
-	protected final String endpoint;
-
-<<<<<<< HEAD
-	private static final int VERSION = 6901;
-//	protected static final long UNK25 = 5395925083854747393L;
-=======
+	protected String endpoint = DEFAULT_ENDPOINT;
+
 	private static final int VERSION = 7903;
 	private static final long UNK25 = -6553495230586135539L;
->>>>>>> e8d99842
 
 	protected static final Moshi MOSHI = new Builder().build();
 
@@ -219,8 +209,7 @@
 
 						throw new HashLimitExceededException("Exceeded hash limit!");
 					}
-<<<<<<< HEAD
-                case 404:
+				case HttpURLConnection.HTTP_NOT_FOUND:
                     throw new HashException("Unknown hashing endpoint! \"" + this.endpoint + "\"");
                 default:
                     if (error.length() > 0) {
@@ -251,20 +240,6 @@
             throw new HashException("Failed to perform PokeHash request", e);
         }
     }
-=======
-				case HttpURLConnection.HTTP_NOT_FOUND:
-					throw new HashException("Unknown hashing endpoint! \"" + this.endpoint + "\"");
-				default:
-					if (error.length() > 0) {
-						throw new HashException(error + " (" + responseCode + ")");
-					}
-					throw new HashException("Received unknown response code! (" + responseCode + ")");
-			}
-		} catch (IOException e) {
-			throw new HashException("Failed to perform PokeHash request", e);
-		}
-	}
->>>>>>> e8d99842
 
 	protected String getError(HttpURLConnection connection) throws IOException {
 		if (connection.getErrorStream() != null) {
