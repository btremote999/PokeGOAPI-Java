--- conflicted
+++ resolved
@@ -47,13 +47,8 @@
 	@Getter
 	protected final String endpoint;
 
-<<<<<<< HEAD
-//	protected static final int VERSION = 6702;
+	private static final int VERSION = 6901;
 //	protected static final long UNK25 = 5395925083854747393L;
-=======
-	private static final int VERSION = 6901;
-	private static final long UNK25 = 5395925083854747393L;
->>>>>>> e68097ce
 
 	protected static final Moshi MOSHI = new Builder().build();
 
