/*
 *     This program is free software: you can redistribute it and/or modify
 *     it under the terms of the GNU General Public License as published by
 *     the Free Software Foundation, either version 3 of the License, or
 *     (at your option) any later version.
 *
 *     This program is distributed in the hope that it will be useful,
 *     but WITHOUT ANY WARRANTY; without even the implied warranty of
 *     MERCHANTABILITY or FITNESS FOR A PARTICULAR PURPOSE.  See the
 *     GNU General Public License for more details.
 *
 *     You should have received a copy of the GNU General Public License
 *     along with this program.  If not, see <http://www.gnu.org/licenses/>.
 */

package com.pokegoapi.util.hash.pokehash;

import com.pokegoapi.exceptions.request.HashException;
import com.pokegoapi.exceptions.request.HashLimitExceededException;
import com.pokegoapi.exceptions.request.HashUnauthorizedException;
import com.pokegoapi.util.hash.Hash;
import com.pokegoapi.util.hash.HashProvider;
import com.squareup.moshi.Moshi;
import com.squareup.moshi.Moshi.Builder;

import net.iharder.Base64;

import java.io.BufferedReader;
import java.io.DataOutputStream;
import java.io.IOException;
import java.io.InputStreamReader;
import java.net.HttpURLConnection;
import java.net.URL;
import java.util.List;

import lombok.Getter;
import lombok.Setter;

/**
 * Hash provider on latest version, using the PokeHash hashing service.
 * This requires a key and is not free like the legacy provider.
 * @see <a href="https://hashing.pogodev.org/">https://hashing.pogodev.org/</a>
 */
public class PokeHashProvider implements HashProvider {
<<<<<<< HEAD
	private static final String DEFAULT_ENDPOINT = "https://pokehash.buddyauth.com/api/v131_0/hash";
=======
	private static final String DEFAULT_ENDPOINT = "https://pokehash.buddyauth.com/api/v137_1/hash";
>>>>>>> e3ff0f60

	@Getter
	@Setter
	private String endpoint = DEFAULT_ENDPOINT;

<<<<<<< HEAD
	private static final int VERSION = 6100;
	private static final long UNK25 = 1296456256998993698L;
=======
	private static final int VERSION = 6702;
	private static final long UNK25 = 5395925083854747393L;
>>>>>>> e3ff0f60

	private static final Moshi MOSHI = new Builder().build();

    private final  HashApiCounterListener listener;
	@Getter
	private final PokeHashKey key;
	@Getter
	private final boolean awaitRequests;

    /**
     * Creates a PokeHashProvider with the given key
     *
     * @param key          the key for the PokeHash API
     * @param awaitRequest true if the API should, when the rate limit has been exceeded, wait until the current
     *                     period ends, or false to throw a HashLimitExceededException
     * @param listener     Listener of Hash Api response
     */
    //public PokeHashProvider(String key, String endPoint, HashApiCounterListener listener) {
    public PokeHashProvider(PokeHashKey key, String endPoint, boolean awaitRequest, HashApiCounterListener listener) {
        this.key = key;
        this.awaitRequests = awaitRequest;
        this.endpoint = endPoint;
        this.listener = listener;
        if (key == null || key.getKey() == null) {
            throw new IllegalArgumentException("Key cannot be null!");
        }
    }

	/**
	 * Provides a hash for the given arguments
	 *
	 * @param timestamp timestamp to hash
	 * @param latitude latitude to hash
	 * @param longitude longitude to hash
	 * @param altitude altitude to hash
	 * @param authTicket auth ticket to hash
	 * @param sessionData session data to hash
	 * @param requests request data to hash
	 * @return the hash provider
	 * @throws HashException if an exception occurs while providing this hash
	 */
	@Override
	public Hash provide(long timestamp, double latitude, double longitude, double altitude, byte[] authTicket,
			byte[] sessionData, byte[][] requests) throws HashException {
		if (key.hasTested()) {
			if (awaitRequests) {
				try {
					key.await();
				} catch (InterruptedException e) {
					throw new HashException(e);
				}
			} else {
				long time = System.currentTimeMillis();
				long timeLeft = time - key.getRatePeriodEnd();
				if (key.getRequestsRemaining() <= 0 && timeLeft > 0) {
					throw new HashLimitExceededException(
							"Exceeded hash request limit! Period ends in " + timeLeft + "ms");
				}
			}
		}

		Request request = new Request(latitude, longitude, altitude, timestamp, authTicket, sessionData, requests);
		try {
			HttpURLConnection connection = (HttpURLConnection) new URL(endpoint).openConnection();
			connection.setRequestMethod("POST");
			connection.setRequestProperty("X-AuthToken", key.getKey());
			connection.setRequestProperty("content-type", "application/json");
			connection.setRequestProperty("User-Agent", "PokeGOAPI-Java");
			connection.setDoOutput(true);

			String requestJSON = MOSHI.adapter(Request.class).toJson(request);
			DataOutputStream out = new DataOutputStream(connection.getOutputStream());
			out.writeBytes(requestJSON);
			out.flush();
			out.close();

			int responseCode = connection.getResponseCode();

			this.key.setProperties(connection);

			String error = getError(connection);

<<<<<<< HEAD
            switch (responseCode) {
                case HttpURLConnection.HTTP_OK:
                    BufferedReader in = new BufferedReader(new InputStreamReader(connection.getInputStream()));
                    StringBuilder builder = new StringBuilder();
                    String line;
                    while ((line = in.readLine()) != null) {
                        builder.append(line);
                    }
                    in.close();
                    Response response = MOSHI.adapter(Response.class)
                            .fromJson(builder.toString());
                    long locationAuth = response.getLocationAuthHash();
                    long location = response.getLocationHash();
                    int locationAuthHash = (int) ((locationAuth & 0xFFFFFFFFL) ^ (locationAuth >>> 32));
                    int locationHash = (int) ((location & 0xFFFFFFFFL) ^ (location >>> 32));
                    if (this.listener != null) {
                        this.listener.hashSuccess(System.currentTimeMillis() - timestamp);
                    }
                    return new Hash(locationAuthHash,
                                    locationHash,
                                    response.getRequestHashes());
                case HttpURLConnection.HTTP_BAD_REQUEST:
                    if (error.length() > 0) {
                        if (this.listener != null) {
                            this.listener.hashFailed(System.currentTimeMillis() - timestamp,
                                                     HttpURLConnection.HTTP_BAD_REQUEST, error);
                        }

                        throw new HashException(error);
                    }
                    if (this.listener != null) {
                        this.listener.hashFailed(System.currentTimeMillis() - timestamp,
                                                 HttpURLConnection.HTTP_BAD_REQUEST,
                                                 "Bad hash request!");
                    }
                    throw new HashException("Bad hash request!");
                case HttpURLConnection.HTTP_UNAUTHORIZED:
                    if (error.length() > 0) {
                        if (this.listener != null) {
                            this.listener.hashFailed(System.currentTimeMillis() - timestamp,
                                                     HttpURLConnection.HTTP_UNAUTHORIZED,
                                                     error);
                        }

                        throw new HashException(error);
                    }
                    if (this.listener != null) {
                        this.listener.hashFailed(System.currentTimeMillis() - timestamp,
                                                 HttpURLConnection.HTTP_UNAUTHORIZED,
                                                 "Unauthorized hash request!");
                    }
                    throw new HashException("Unauthorized hash request!");
                case 429:
=======
			switch (responseCode) {
				case HttpURLConnection.HTTP_OK:
					BufferedReader in = new BufferedReader(new InputStreamReader(connection.getInputStream()));
					StringBuilder builder = new StringBuilder();
					String line;
					while ((line = in.readLine()) != null) {
						builder.append(line);
					}
					in.close();
					Response response = MOSHI.adapter(Response.class).fromJson(builder.toString());
					long locationAuth = response.getLocationAuthHash();
					long location = response.getLocationHash();
					int locationAuthHash = (int) ((locationAuth & 0xFFFFFFFFL) ^ (locationAuth >>> 32));
					int locationHash = (int) ((location & 0xFFFFFFFFL) ^ (location >>> 32));
					return new Hash(locationAuthHash, locationHash, response.getRequestHashes());
				case HttpURLConnection.HTTP_BAD_REQUEST:
					if (error.length() > 0) {
						throw new HashException(error);
					}
					throw new HashException("Bad hash request!");
				case HttpURLConnection.HTTP_UNAUTHORIZED:
					if (error.length() > 0) {
						throw new HashUnauthorizedException(error);
					}
					throw new HashUnauthorizedException("Unauthorized hash request!");
				case 429:
>>>>>>> e3ff0f60
					if (awaitRequests) {
						try {
							key.await();
							return provide(timestamp, latitude, longitude, altitude, authTicket, sessionData, requests);
						} catch (InterruptedException e) {
							throw new HashException("Interrupted while awaining request", e);
						}
					} else {
						if (error.length() > 0) {
                        if (this.listener != null) {
                            this.listener.hashFailed(System.currentTimeMillis() - timestamp,
                                                     HttpURLConnection.HTTP_UNAUTHORIZED,
                                                     error);
                        }
							throw new HashLimitExceededException(error);
						}

                    if (this.listener != null) {
                        this.listener.hashFailed(System.currentTimeMillis() - timestamp,
                                                 HttpURLConnection.HTTP_UNAUTHORIZED,
                                                 "Exceeded hash limit!");
                    }

						throw new HashLimitExceededException("Exceeded hash limit!");
					}
                case 404:
                    throw new HashException("Unknown hashing endpoint! \"" + this.endpoint + "\"");
                default:
                    if (error.length() > 0) {
                        if (this.listener != null) {
                            this.listener.hashFailed
                                    (System.currentTimeMillis() - timestamp,
                                     204,
                                     error);
                        }

                        throw new HashException(error + " (" + responseCode + ")");
                    }
                    if (this.listener != null) {
                        this.listener.hashFailed
                                (System.currentTimeMillis() - timestamp,
                                 204,
                                 "Received unknown response code! (" + responseCode + ")");
                    }
                    throw new HashException("Received unknown response code! (" + responseCode + ")");
            }
        } catch (IOException e) {
            if (this.listener != null) {
                this.listener.hashFailed(System.currentTimeMillis() - timestamp,
                                         205,
                                         e.getMessage());
            }

            throw new HashException("Failed to perform PokeHash request", e);
        }
    }

	private String getError(HttpURLConnection connection) throws IOException {
		if (connection.getErrorStream() != null) {
			BufferedReader error = new BufferedReader(new InputStreamReader(connection.getErrorStream()));
			StringBuilder builder = new StringBuilder();
			String line;
			while ((line = error.readLine()) != null) {
				builder.append(line);
			}
			error.close();
			return builder.toString();
		}
		return "";
	}

	@Override
	public int getHashVersion() {
		return VERSION;
	}

	@Override
	public long getUNK25() {
		return UNK25;
	}

	private static class Response {
		@Getter
		private long locationAuthHash;
		@Getter
		private long locationHash;
		@Getter
		private List<Long> requestHashes;
	}

	private static class Request {
		@Getter
		private long latitude64;
		@Getter
		private long longitude64;
		@Getter
		private long accuracy64;
		@Getter
		private long timestamp;
		@Getter
		private String authTicket;
		@Getter
		private String sessionData;
		@Getter
		private String[] requests;

		private Request(double latitude, double longitude, double altitude, long timestamp, byte[] authTicket,
				byte[] sessionData, byte[][] requests) {
			this.latitude64 = Double.doubleToLongBits(latitude);
			this.longitude64 = Double.doubleToLongBits(longitude);
			this.accuracy64 = Double.doubleToLongBits(altitude);
			this.timestamp = timestamp;
			this.authTicket = Base64.encodeBytes(authTicket);
			this.sessionData = Base64.encodeBytes(sessionData);
			this.requests = new String[requests.length];
			for (int i = 0; i < requests.length; i++) {
				this.requests[i] = Base64.encodeBytes(requests[i]);
			}
		}
	}

	public interface HashApiCounterListener {
		void hashFailed(long time_spend_ms, int err_no, String err_msg);

		void hashSuccess(long time_spend_ms);
	}

}<|MERGE_RESOLUTION|>--- conflicted
+++ resolved
@@ -42,23 +42,14 @@
  * @see <a href="https://hashing.pogodev.org/">https://hashing.pogodev.org/</a>
  */
 public class PokeHashProvider implements HashProvider {
-<<<<<<< HEAD
-	private static final String DEFAULT_ENDPOINT = "https://pokehash.buddyauth.com/api/v131_0/hash";
-=======
 	private static final String DEFAULT_ENDPOINT = "https://pokehash.buddyauth.com/api/v137_1/hash";
->>>>>>> e3ff0f60
 
 	@Getter
 	@Setter
 	private String endpoint = DEFAULT_ENDPOINT;
 
-<<<<<<< HEAD
-	private static final int VERSION = 6100;
-	private static final long UNK25 = 1296456256998993698L;
-=======
 	private static final int VERSION = 6702;
 	private static final long UNK25 = 5395925083854747393L;
->>>>>>> e3ff0f60
 
 	private static final Moshi MOSHI = new Builder().build();
 
@@ -141,7 +132,6 @@
 
 			String error = getError(connection);
 
-<<<<<<< HEAD
             switch (responseCode) {
                 case HttpURLConnection.HTTP_OK:
                     BufferedReader in = new BufferedReader(new InputStreamReader(connection.getInputStream()));
@@ -186,43 +176,15 @@
                                                      error);
                         }
 
-                        throw new HashException(error);
+                        throw new HashUnauthorizedException(error);
                     }
                     if (this.listener != null) {
                         this.listener.hashFailed(System.currentTimeMillis() - timestamp,
                                                  HttpURLConnection.HTTP_UNAUTHORIZED,
                                                  "Unauthorized hash request!");
                     }
-                    throw new HashException("Unauthorized hash request!");
+                    throw new HashUnauthorizedException("Unauthorized hash request!");
                 case 429:
-=======
-			switch (responseCode) {
-				case HttpURLConnection.HTTP_OK:
-					BufferedReader in = new BufferedReader(new InputStreamReader(connection.getInputStream()));
-					StringBuilder builder = new StringBuilder();
-					String line;
-					while ((line = in.readLine()) != null) {
-						builder.append(line);
-					}
-					in.close();
-					Response response = MOSHI.adapter(Response.class).fromJson(builder.toString());
-					long locationAuth = response.getLocationAuthHash();
-					long location = response.getLocationHash();
-					int locationAuthHash = (int) ((locationAuth & 0xFFFFFFFFL) ^ (locationAuth >>> 32));
-					int locationHash = (int) ((location & 0xFFFFFFFFL) ^ (location >>> 32));
-					return new Hash(locationAuthHash, locationHash, response.getRequestHashes());
-				case HttpURLConnection.HTTP_BAD_REQUEST:
-					if (error.length() > 0) {
-						throw new HashException(error);
-					}
-					throw new HashException("Bad hash request!");
-				case HttpURLConnection.HTTP_UNAUTHORIZED:
-					if (error.length() > 0) {
-						throw new HashUnauthorizedException(error);
-					}
-					throw new HashUnauthorizedException("Unauthorized hash request!");
-				case 429:
->>>>>>> e3ff0f60
 					if (awaitRequests) {
 						try {
 							key.await();
