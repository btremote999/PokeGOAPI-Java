/*
 *     This program is free software: you can redistribute it and/or modify
 *     it under the terms of the GNU General Public License as published by
 *     the Free Software Foundation, either version 3 of the License, or
 *     (at your option) any later version.
 *
 *     This program is distributed in the hope that it will be useful,
 *     but WITHOUT ANY WARRANTY; without even the implied warranty of
 *     MERCHANTABILITY or FITNESS FOR A PARTICULAR PURPOSE.  See the
 *     GNU General Public License for more details.
 *
 *     You should have received a copy of the GNU General Public License
 *     along with this program.  If not, see <http://www.gnu.org/licenses/>.
 */

package com.pokegoapi.util.hash.pokehash;

import com.pokegoapi.exceptions.request.HashException;
import com.pokegoapi.exceptions.request.HashLimitExceededException;
import com.pokegoapi.util.hash.Hash;
import com.pokegoapi.util.hash.HashProvider;
import com.squareup.moshi.Moshi;
import com.squareup.moshi.Moshi.Builder;

import net.iharder.Base64;

import java.io.BufferedReader;
import java.io.DataOutputStream;
import java.io.IOException;
import java.io.InputStreamReader;
import java.net.HttpURLConnection;
import java.net.URL;
import java.util.List;

import lombok.Getter;
import lombok.Setter;

/**
 * Hash provider on latest version, using the PokeHash hashing service.
 * This requires a key and is not free like the legacy provider.
 * @see <a href="https://hashing.pogodev.org/">https://hashing.pogodev.org/</a>
 */
public class PokeHashProvider implements HashProvider {
<<<<<<< HEAD
    protected static final String DEFAULT_ENDPOINT = "https://pokehash.buddyauth.com/api/v127_4/hash";
=======
	private static final String DEFAULT_ENDPOINT = "https://pokehash.buddyauth.com/api/v129_1/hash";
>>>>>>> 58f8d992

	@Getter
	@Setter
    protected String endpoint = DEFAULT_ENDPOINT;

<<<<<<< HEAD
    protected static final int VERSION = 5704;
	protected static final long UNK25 = -816976800928766045L;
=======
	private static final int VERSION = 5901;
	private static final long UNK25 = -3226782243204485589L;
>>>>>>> 58f8d992

	private static final Moshi MOSHI = new Builder().build();

    protected final  HashApiCounterListener listener;
	@Getter
    protected final PokeHashKey key;
	@Getter
    protected final boolean awaitRequests;

    /**
     * Creates a PokeHashProvider with the given key
     *
     * @param key          the key for the PokeHash API
     * @param awaitRequest true if the API should, when the rate limit has been exceeded, wait until the current
     *                     period ends, or false to throw a HashLimitExceededException
     * @param listener     Listener of Hash Api response
     */
    //public PokeHashProvider(String key, String endPoint, HashApiCounterListener listener) {
    public PokeHashProvider(PokeHashKey key, String endPoint, boolean awaitRequest, HashApiCounterListener listener) {
        this.key = key;
        this.awaitRequests = awaitRequest;
        this.endpoint = endPoint;
        this.listener = listener;
        if (key == null || key.getKey() == null) {
            throw new IllegalArgumentException("Key cannot be null!");
        }
    }

	/**
	 * Provides a hash for the given arguments
	 *
	 * @param timestamp timestamp to hash
	 * @param latitude latitude to hash
	 * @param longitude longitude to hash
	 * @param altitude altitude to hash
	 * @param authTicket auth ticket to hash
	 * @param sessionData session data to hash
	 * @param requests request data to hash
	 * @return the hash provider
	 * @throws HashException if an exception occurs while providing this hash
	 */
	@Override
	public Hash provide(long timestamp, double latitude, double longitude, double altitude, byte[] authTicket,
			byte[] sessionData, byte[][] requests) throws HashException {
		if (key.hasTested()) {
			if (awaitRequests) {
				try {
					key.await();
				} catch (InterruptedException e) {
					throw new HashException(e);
				}
			} else {
				long time = System.currentTimeMillis();
				long timeLeft = time - key.getRatePeriodEnd();
				if (key.getRequestsRemaining() <= 0 && timeLeft > 0) {
					throw new HashLimitExceededException(
							"Exceeded hash request limit! Period ends in " + timeLeft + "ms");
				}
			}
		}

		Request request = new Request(latitude, longitude, altitude, timestamp, authTicket, sessionData, requests);
		try {
			HttpURLConnection connection = (HttpURLConnection) new URL(endpoint).openConnection();
			connection.setRequestMethod("POST");
			connection.setRequestProperty("X-AuthToken", key.getKey());
			connection.setRequestProperty("content-type", "application/json");
			connection.setRequestProperty("User-Agent", "PokeGOAPI-Java");
			connection.setDoOutput(true);

			String requestJSON = MOSHI.adapter(Request.class).toJson(request);
			DataOutputStream out = new DataOutputStream(connection.getOutputStream());
			out.writeBytes(requestJSON);
			out.flush();
			out.close();

			int responseCode = connection.getResponseCode();

			this.key.setProperties(connection);

			String error = getError(connection);

            switch (responseCode) {
                case HttpURLConnection.HTTP_OK:
                    BufferedReader in = new BufferedReader(new InputStreamReader(connection.getInputStream()));
                    StringBuilder builder = new StringBuilder();
                    String line;
                    while ((line = in.readLine()) != null) {
                        builder.append(line);
                    }
                    in.close();
                    Response response = MOSHI.adapter(Response.class)
                            .fromJson(builder.toString());
                    long locationAuth = response.getLocationAuthHash();
                    long location = response.getLocationHash();
                    int locationAuthHash = (int) ((locationAuth & 0xFFFFFFFFL) ^ (locationAuth >>> 32));
                    int locationHash = (int) ((location & 0xFFFFFFFFL) ^ (location >>> 32));
                    if (this.listener != null) {
                        this.listener.hashSuccess(System.currentTimeMillis() - timestamp);
                    }
                    return new Hash(locationAuthHash,
                                    locationHash,
                                    response.getRequestHashes());
                case HttpURLConnection.HTTP_BAD_REQUEST:
                    if (error.length() > 0) {
                        if (this.listener != null) {
                            this.listener.hashFailed(System.currentTimeMillis() - timestamp,
                                                     HttpURLConnection.HTTP_BAD_REQUEST, error);
                        }

                        throw new HashException(error);
                    }
                    if (this.listener != null) {
                        this.listener.hashFailed(System.currentTimeMillis() - timestamp,
                                                 HttpURLConnection.HTTP_BAD_REQUEST,
                                                 "Bad hash request!");
                    }
                    throw new HashException("Bad hash request!");
                case HttpURLConnection.HTTP_UNAUTHORIZED:
                    if (error.length() > 0) {
                        if (this.listener != null) {
                            this.listener.hashFailed(System.currentTimeMillis() - timestamp,
                                                     HttpURLConnection.HTTP_UNAUTHORIZED,
                                                     error);
                        }

                        throw new HashException(error);
                    }
                    if (this.listener != null) {
                        this.listener.hashFailed(System.currentTimeMillis() - timestamp,
                                                 HttpURLConnection.HTTP_UNAUTHORIZED,
                                                 "Unauthorized hash request!");
                    }
                    throw new HashException("Unauthorized hash request!");
                case 429:
					if (awaitRequests) {
						try {
							key.await();
							return provide(timestamp, latitude, longitude, altitude, authTicket, sessionData, requests);
						} catch (InterruptedException e) {
							throw new HashException(e);
						}
					} else {
						if (error.length() > 0) {
                        if (this.listener != null) {
                            this.listener.hashFailed(System.currentTimeMillis() - timestamp,
                                                     HttpURLConnection.HTTP_UNAUTHORIZED,
                                                     error);
                        }
							throw new HashLimitExceededException(error);
						}

                    if (this.listener != null) {
                        this.listener.hashFailed(System.currentTimeMillis() - timestamp,
                                                 HttpURLConnection.HTTP_UNAUTHORIZED,
                                                 "Exceeded hash limit!");
                    }

						throw new HashLimitExceededException("Exceeded hash limit!");
					}
                case 404:
                    throw new HashException("Unknown hashing endpoint! \"" + this.endpoint + "\"");
                default:
                    if (error.length() > 0) {
                        if (this.listener != null) {
                            this.listener.hashFailed
                                    (System.currentTimeMillis() - timestamp,
                                     204,
                                     error);
                        }

                        throw new HashException(error + " (" + responseCode + ")");
                    }
                    if (this.listener != null) {
                        this.listener.hashFailed
                                (System.currentTimeMillis() - timestamp,
                                 204,
                                 "Received unknown response code! (" + responseCode + ")");
                    }
                    throw new HashException("Received unknown response code! (" + responseCode + ")");
            }
        } catch (IOException e) {
            if (this.listener != null) {
                this.listener.hashFailed(System.currentTimeMillis() - timestamp,
                                         205,
                                         e.getMessage());
            }

            throw new HashException("Failed to perform PokeHash request", e);
        }
    }

<<<<<<< HEAD
    protected String getError(HttpURLConnection connection) throws IOException {
        if (connection.getErrorStream() != null) {
            BufferedReader error = new BufferedReader(new InputStreamReader(connection.getErrorStream()));
            StringBuilder builder = new StringBuilder();
            String line;
            while ((line = error.readLine()) != null) {
                builder.append(line);
            }
            error.close();
            return builder.toString();
        }
        return "";
    }

    @Override
    public int getHashVersion() {
        return VERSION;
    }

    @Override
    public Crypto getCrypto() {
        return PokeHashCrypto.POKE_HASH;
    }
=======
	private String getError(HttpURLConnection connection) throws IOException {
		if (connection.getErrorStream() != null) {
			BufferedReader error = new BufferedReader(new InputStreamReader(connection.getErrorStream()));
			StringBuilder builder = new StringBuilder();
			String line;
			while ((line = error.readLine()) != null) {
				builder.append(line);
			}
			error.close();
			return builder.toString();
		}
		return "";
	}
>>>>>>> 58f8d992

	@Override
	public int getHashVersion() {
		return VERSION;
	}

	@Override
	public long getUNK25() {
		return UNK25;
	}

	private static class Response {
		@Getter
		private long locationAuthHash;
		@Getter
		private long locationHash;
		@Getter
		private List<Long> requestHashes;
	}

	private static class Request {
		@Getter
		private long latitude64;
		@Getter
		private long longitude64;
		@Getter
		private long accuracy64;
		@Getter
		private long timestamp;
		@Getter
		private String authTicket;
		@Getter
		private String sessionData;
		@Getter
		private String[] requests;

		private Request(double latitude, double longitude, double altitude, long timestamp, byte[] authTicket,
				byte[] sessionData, byte[][] requests) {
			this.latitude64 = Double.doubleToLongBits(latitude);
			this.longitude64 = Double.doubleToLongBits(longitude);
			this.accuracy64 = Double.doubleToLongBits(altitude);
			this.timestamp = timestamp;
			this.authTicket = Base64.encodeBytes(authTicket);
			this.sessionData = Base64.encodeBytes(sessionData);
			this.requests = new String[requests.length];
			for (int i = 0; i < requests.length; i++) {
				this.requests[i] = Base64.encodeBytes(requests[i]);
			}
		}
	}

	public interface HashApiCounterListener {
		void hashFailed(long time_spend_ms, int err_no, String err_msg);

<<<<<<< HEAD
    public static class Response {
        @Getter
        private long locationAuthHash;
        @Getter
        private long locationHash;
        @Getter
        private List<Long> requestHashes;
    }

    public static class Request {
        @Getter
        private double latitude;
        @Getter
        private double longitude;
        @Getter
        private double altitude;
        @Getter
        private long timestamp;
        @Getter
        private String authTicket;
        @Getter
        private String sessionData;
        @Getter
        private String[] requests;

        public Request(double latitude, double longitude, double altitude, long timestamp, byte[] authTicket,
                        byte[] sessionData, byte[][] requests) {
            this.latitude = latitude;
            this.longitude = longitude;
            this.altitude = altitude;
            this.timestamp = timestamp;
            this.authTicket = Base64.encodeBytes(authTicket);
            this.sessionData = Base64.encodeBytes(sessionData);
            this.requests = new String[requests.length];
            for (int i = 0; i < requests.length; i++) {
                this.requests[i] = Base64.encodeBytes(requests[i]);
            }
        }
    }
=======
		void hashSuccess(long time_spend_ms);
	}

>>>>>>> 58f8d992
}<|MERGE_RESOLUTION|>--- conflicted
+++ resolved
@@ -41,31 +41,22 @@
  * @see <a href="https://hashing.pogodev.org/">https://hashing.pogodev.org/</a>
  */
 public class PokeHashProvider implements HashProvider {
-<<<<<<< HEAD
-    protected static final String DEFAULT_ENDPOINT = "https://pokehash.buddyauth.com/api/v127_4/hash";
-=======
 	private static final String DEFAULT_ENDPOINT = "https://pokehash.buddyauth.com/api/v129_1/hash";
->>>>>>> 58f8d992
 
 	@Getter
 	@Setter
-    protected String endpoint = DEFAULT_ENDPOINT;
-
-<<<<<<< HEAD
-    protected static final int VERSION = 5704;
-	protected static final long UNK25 = -816976800928766045L;
-=======
+	private String endpoint = DEFAULT_ENDPOINT;
+
 	private static final int VERSION = 5901;
 	private static final long UNK25 = -3226782243204485589L;
->>>>>>> 58f8d992
 
 	private static final Moshi MOSHI = new Builder().build();
 
-    protected final  HashApiCounterListener listener;
+    private final  HashApiCounterListener listener;
 	@Getter
-    protected final PokeHashKey key;
+	private final PokeHashKey key;
 	@Getter
-    protected final boolean awaitRequests;
+	private final boolean awaitRequests;
 
     /**
      * Creates a PokeHashProvider with the given key
@@ -250,31 +241,6 @@
         }
     }
 
-<<<<<<< HEAD
-    protected String getError(HttpURLConnection connection) throws IOException {
-        if (connection.getErrorStream() != null) {
-            BufferedReader error = new BufferedReader(new InputStreamReader(connection.getErrorStream()));
-            StringBuilder builder = new StringBuilder();
-            String line;
-            while ((line = error.readLine()) != null) {
-                builder.append(line);
-            }
-            error.close();
-            return builder.toString();
-        }
-        return "";
-    }
-
-    @Override
-    public int getHashVersion() {
-        return VERSION;
-    }
-
-    @Override
-    public Crypto getCrypto() {
-        return PokeHashCrypto.POKE_HASH;
-    }
-=======
 	private String getError(HttpURLConnection connection) throws IOException {
 		if (connection.getErrorStream() != null) {
 			BufferedReader error = new BufferedReader(new InputStreamReader(connection.getErrorStream()));
@@ -288,7 +254,6 @@
 		}
 		return "";
 	}
->>>>>>> 58f8d992
 
 	@Override
 	public int getHashVersion() {
@@ -343,49 +308,7 @@
 	public interface HashApiCounterListener {
 		void hashFailed(long time_spend_ms, int err_no, String err_msg);
 
-<<<<<<< HEAD
-    public static class Response {
-        @Getter
-        private long locationAuthHash;
-        @Getter
-        private long locationHash;
-        @Getter
-        private List<Long> requestHashes;
-    }
-
-    public static class Request {
-        @Getter
-        private double latitude;
-        @Getter
-        private double longitude;
-        @Getter
-        private double altitude;
-        @Getter
-        private long timestamp;
-        @Getter
-        private String authTicket;
-        @Getter
-        private String sessionData;
-        @Getter
-        private String[] requests;
-
-        public Request(double latitude, double longitude, double altitude, long timestamp, byte[] authTicket,
-                        byte[] sessionData, byte[][] requests) {
-            this.latitude = latitude;
-            this.longitude = longitude;
-            this.altitude = altitude;
-            this.timestamp = timestamp;
-            this.authTicket = Base64.encodeBytes(authTicket);
-            this.sessionData = Base64.encodeBytes(sessionData);
-            this.requests = new String[requests.length];
-            for (int i = 0; i < requests.length; i++) {
-                this.requests[i] = Base64.encodeBytes(requests[i]);
-            }
-        }
-    }
-=======
 		void hashSuccess(long time_spend_ms);
 	}
 
->>>>>>> 58f8d992
 }