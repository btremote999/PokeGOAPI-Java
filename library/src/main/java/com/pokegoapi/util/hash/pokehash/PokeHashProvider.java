/*
 *     This program is free software: you can redistribute it and/or modify
 *     it under the terms of the GNU General Public License as published by
 *     the Free Software Foundation, either version 3 of the License, or
 *     (at your option) any later version.
 *
 *     This program is distributed in the hope that it will be useful,
 *     but WITHOUT ANY WARRANTY; without even the implied warranty of
 *     MERCHANTABILITY or FITNESS FOR A PARTICULAR PURPOSE.  See the
 *     GNU General Public License for more details.
 *
 *     You should have received a copy of the GNU General Public License
 *     along with this program.  If not, see <http://www.gnu.org/licenses/>.
 */

package com.pokegoapi.util.hash.pokehash;

import com.pokegoapi.exceptions.hash.HashException;
import com.pokegoapi.exceptions.hash.HashLimitExceededException;
import com.pokegoapi.util.hash.Hash;
import com.pokegoapi.util.hash.HashProvider;
import com.pokegoapi.util.hash.crypto.Crypto;
import com.pokegoapi.util.hash.crypto.PokeHashCrypto;
import com.squareup.moshi.Moshi;
import com.squareup.moshi.Moshi.Builder;
<<<<<<< HEAD

=======
import lombok.Getter;
import lombok.Setter;
>>>>>>> 0dce9e20
import net.iharder.Base64;

import java.io.BufferedReader;
import java.io.DataOutputStream;
import java.io.IOException;
import java.io.InputStreamReader;
import java.net.HttpURLConnection;
import java.net.URL;
import java.util.List;

import javax.net.ssl.HttpsURLConnection;

import lombok.Getter;

/**
 * Hash provider on latest version, using the PokeHash hashing service.
 * This requires a key and is not free like the legacy provider.
 */
public class PokeHashProvider implements HashProvider {
<<<<<<< HEAD
    //	private static final String HASH_ENDPOINT = "https://pokehash.buddyauth.com/api/v121_2/hash";
    private static final String HASH_ENDPOINT = "https://pokehash.buddyauth.com/api/v121_2/hash";

    private static final int VERSION = 5100;
    private static final long UNK25 = -8832040574896607694L;

    private static final Moshi MOSHI = new Builder().build();

    private final String key;
    private final String endPoint;
    private final HashApiCounterListener listener;

    /**
	 * Hold the total amounts of requests per minute.
	 */
	@Getter
	public static int totalRequests;
	/**
	 * Hold how many requests left per minute.
	 */
	@Getter
	public static int requestsLeft;
	/**
	 * Hold the total time for the service (Always 60).
	 */
=======
	private static final String DEFAULT_ENDPOINT = "https://pokehash.buddyauth.com/api/v125/hash";

	@Getter
	@Setter
	private String endpoint = DEFAULT_ENDPOINT;

	private static final int VERSION = 5500;
	private static final long UNK25 = -9156899491064153954L;

	private static final Moshi MOSHI = new Builder().build();

>>>>>>> 0dce9e20
	@Getter
	private final PokeHashKey key;
	@Getter
	private final boolean awaitRequests;

	/**
<<<<<<< HEAD
     * Creates a PokeHashProvider with the given key
     *
     * @param key      the key for the PokeHash API
     * @param endPoint End Point of Poke Api Hash service
     * @param listener Listener of Hash Api response
     */
    public PokeHashProvider(String key, String endPoint, HashApiCounterListener listener) {
        this.key = key;
        this.endPoint = endPoint;
        this.listener = listener;
        if (key == null) {
            throw new IllegalArgumentException("Key cannot be null!");
        }
    }
=======
	 * Creates a PokeHashProvider with the given key
	 *
	 * @param key the key for the PokeHash API
	 * @param awaitRequest true if the API should, when the rate limit has been exceeded, wait until the current
	 *     period ends, or false to throw a HashLimitExceededException
	 */
	public PokeHashProvider(PokeHashKey key, boolean awaitRequest) {
		this.key = key;
		this.awaitRequests = awaitRequest;
		if (key == null || key.getKey() == null) {
			throw new IllegalArgumentException("Key cannot be null!");
		}
	}
>>>>>>> 0dce9e20

	/**
	 * Provides a hash for the given arguments
	 *
	 * @param timestamp timestamp to hash
	 * @param latitude latitude to hash
	 * @param longitude longitude to hash
	 * @param altitude altitude to hash
	 * @param authTicket auth ticket to hash
	 * @param sessionData session data to hash
	 * @param requests request data to hash
	 * @return the hash provider
	 * @throws HashException if an exception occurs while providing this hash
	 */
    @Override
    public Crypto getCrypto() {
        return PokeHashCrypto.POKE_HASH;
    }

    @Override
    public int getHashVersion() {
        return VERSION;
    }

    @Override
    public long getUNK25() {
        return UNK25;
    }

    @Override
    public Hash provide(long timestamp, double latitude, double longitude, double altitude, byte[] authTicket,
			byte[] sessionData, byte[][] requests) throws HashException {
<<<<<<< HEAD
        Request request = new Request(latitude,
                                      longitude,
                                      altitude,
                                      timestamp,
                                      authTicket,
                                      sessionData,
                                      requests);
        try {
//			HttpsURLConnection connection = (HttpsURLConnection) new URL(HASH_ENDPOINT).openConnection();
            HttpsURLConnection connection = (HttpsURLConnection) new URL(this.endPoint).openConnection();
            connection.setRequestMethod("POST");
            connection.setRequestProperty("X-AuthToken", key);
            connection.setRequestProperty("content-type", "application/json");
            connection.setDoOutput(true);

            String requestJSON = MOSHI.adapter(Request.class).toJson(request);
            DataOutputStream out = new DataOutputStream(connection.getOutputStream());
            out.writeBytes(requestJSON);
            out.flush();
            out.close();

            int responseCode = connection.getResponseCode();

            String error = getError(connection);

            switch (responseCode) {
                case HttpURLConnection.HTTP_OK:
					// Get the total number of requests per minute
					totalRequests = Integer.parseInt(connection.getHeaderField("X-MaxRequestCount"));
					// End of the cycle of the current minute
					endOfMinute = Integer.parseInt(connection.getHeaderField("X-RatePeriodEnd"));
					// How many requests left for the current minute
					requestsLeft = Integer.parseInt(connection.getHeaderField("X-RateRequestsRemaining"));
					// 60 always, in seconds, the calculus cycle.
					rateLimitSeconds = Integer.parseInt(connection.getHeaderField("X-RateLimitSeconds"));
					// when the Hash key is expired - Unix timestamp
					expirationTimeStamp = Long.parseLong(connection.getHeaderField("X-AuthTokenExpiration"));
                    BufferedReader in = new BufferedReader(new InputStreamReader(connection.getInputStream()));
                    StringBuilder builder = new StringBuilder();
                    String line;
                    while ((line = in.readLine()) != null) {
                        builder.append(line);
                    }
                    in.close();
                    Response response = MOSHI.adapter(Response.class).fromJson(builder.toString());
                    long locationAuth = response.getLocationAuthHash();
                    long location = response.getLocationHash();
                    int locationAuthHash = (int) ((locationAuth & 0xFFFFFFFFL) ^ (locationAuth >>> 32));
                    int locationHash = (int) ((location & 0xFFFFFFFFL) ^ (location >>> 32));
                    if (this.listener != null) {
                        this.listener.hashSuccess(System.currentTimeMillis() - timestamp);
                    }
                    return new Hash(locationAuthHash, locationHash, response.getRequestHashes());
                case HttpURLConnection.HTTP_BAD_REQUEST:
                    if (error.length() > 0) {
                        if (this.listener != null) {
                            this.listener.hashFailed(System.currentTimeMillis() - timestamp,
                                                     HttpURLConnection.HTTP_BAD_REQUEST, error);
                        }

                        throw new HashException(error);
                    }
                    if (this.listener != null) {
                        this.listener.hashFailed(System.currentTimeMillis() - timestamp,
                                                 HttpURLConnection.HTTP_BAD_REQUEST,
                                                 "Bad hash request!");
                    }
                    throw new HashException("Bad hash request!");
                case HttpURLConnection.HTTP_UNAUTHORIZED:
                    if (error.length() > 0) {
                        if (this.listener != null) {
                            this.listener.hashFailed(System.currentTimeMillis() - timestamp,
                                                     HttpURLConnection.HTTP_UNAUTHORIZED,
                                                     error);
                        }

                        throw new HashException(error);
                    }
                    if (this.listener != null) {
                        this.listener.hashFailed(System.currentTimeMillis() - timestamp,
                                                 HttpURLConnection.HTTP_UNAUTHORIZED,
                                                 "Unauthorized hash request!");
                    }
                    throw new HashException("Unauthorized hash request!");
                case 429:
                    if (error.length() > 0) {
                        if (this.listener != null) {
                            this.listener.hashFailed(System.currentTimeMillis() - timestamp,
                                                     HttpURLConnection.HTTP_UNAUTHORIZED,
                                                     error);
                        }
                        throw new HashLimitExceededException(error);
                    }

                    if (this.listener != null) {
                        this.listener.hashFailed(System.currentTimeMillis() - timestamp,
                                                 HttpURLConnection.HTTP_UNAUTHORIZED,
                                                 "Exceeded hash limit!");
                    }

                    throw new HashLimitExceededException("Exceeded hash limit!");
                default:
                    if (error.length() > 0) {
                        if (this.listener != null) {
                            this.listener.hashFailed
                                    (System.currentTimeMillis() - timestamp,
                                     204,
                                     error);
                        }

                        throw new HashException(error + " (" + responseCode + ")");
                    }
                    if (this.listener != null) {
                        this.listener.hashFailed
                                (System.currentTimeMillis() - timestamp,
                                 204,
                                 "Received unknown response code! (" + responseCode + ")");
                    }
                    throw new HashException("Received unknown response code! (" + responseCode + ")");
            }
        } catch (IOException e) {
            if (this.listener != null) {
                this.listener.hashFailed(System.currentTimeMillis() - timestamp,
                                         205,
                                         e.getMessage());
            }

            throw new HashException("Failed to perform PokeHash request", e);
        }
    }

    private String getError(HttpURLConnection connection) throws IOException {
        if (connection.getErrorStream() != null) {
            BufferedReader error = new BufferedReader(new InputStreamReader(connection.getErrorStream()));
            StringBuilder builder = new StringBuilder();
            String line;
            while ((line = error.readLine()) != null) {
                builder.append(line);
            }
            error.close();
            return builder.toString();
        }
        return "";
    }

    public interface HashApiCounterListener {
        void hashFailed(long time_spend_ms, int err_no, String err_msg);

        void hashSuccess(long time_spend_ms);
    }

    private static class Response {
        @Getter
        private long locationAuthHash;
        @Getter
        private long locationHash;
        @Getter
        private List<Long> requestHashes;
    }

    private static class Request {
        @Getter
        private double latitude;
        @Getter
        private double longitude;
        @Getter
        private double altitude;
        @Getter
        private long timestamp;
        @Getter
        private String authTicket;
        @Getter
        private String sessionData;
        @Getter
        private String[] requests;

        private Request(double latitude, double longitude, double altitude, long timestamp, byte[] authTicket,
                        byte[] sessionData, byte[][] requests) {
            this.latitude = latitude;
            this.longitude = longitude;
            this.altitude = altitude;
            this.timestamp = timestamp;
            this.authTicket = Base64.encodeBytes(authTicket);
            this.sessionData = Base64.encodeBytes(sessionData);
            this.requests = new String[requests.length];
            for (int i = 0; i < requests.length; i++) {
                this.requests[i] = Base64.encodeBytes(requests[i]);
            }
        }
    }
=======
		if (key.hasTested()) {
			if (awaitRequests) {
				try {
					key.await();
				} catch (InterruptedException e) {
					throw new HashException(e);
				}
			} else {
				long time = System.currentTimeMillis();
				long timeLeft = time - key.getRatePeriodEnd();
				if (key.getRequestsRemaining() <= 0 && timeLeft > 0) {
					throw new HashLimitExceededException(
							"Exceeded hash request limit! Period ends in " + timeLeft + "ms");
				}
			}
		}

		Request request = new Request(latitude, longitude, altitude, timestamp, authTicket, sessionData, requests);
		try {
			HttpURLConnection connection = (HttpURLConnection) new URL(endpoint).openConnection();
			connection.setRequestMethod("POST");
			connection.setRequestProperty("X-AuthToken", key.getKey());
			connection.setRequestProperty("content-type", "application/json");
			connection.setRequestProperty("User-Agent", "PokeGOAPI-Java");
			connection.setDoOutput(true);

			String requestJSON = MOSHI.adapter(Request.class).toJson(request);
			DataOutputStream out = new DataOutputStream(connection.getOutputStream());
			out.writeBytes(requestJSON);
			out.flush();
			out.close();

			int responseCode = connection.getResponseCode();

			this.key.setProperties(connection);

			String error = getError(connection);

			switch (responseCode) {
				case HttpURLConnection.HTTP_OK:
					BufferedReader in = new BufferedReader(new InputStreamReader(connection.getInputStream()));
					StringBuilder builder = new StringBuilder();
					String line;
					while ((line = in.readLine()) != null) {
						builder.append(line);
					}
					in.close();
					Response response = MOSHI.adapter(Response.class).fromJson(builder.toString());
					long locationAuth = response.getLocationAuthHash();
					long location = response.getLocationHash();
					int locationAuthHash = (int) ((locationAuth & 0xFFFFFFFFL) ^ (locationAuth >>> 32));
					int locationHash = (int) ((location & 0xFFFFFFFFL) ^ (location >>> 32));
					return new Hash(locationAuthHash, locationHash, response.getRequestHashes());
				case HttpURLConnection.HTTP_BAD_REQUEST:
					if (error.length() > 0) {
						throw new HashException(error);
					}
					throw new HashException("Bad hash request!");
				case HttpURLConnection.HTTP_UNAUTHORIZED:
					if (error.length() > 0) {
						throw new HashException(error);
					}
					throw new HashException("Unauthorized hash request!");
				case 429:
					if (error.length() > 0) {
						throw new HashLimitExceededException(error);
					}
					throw new HashLimitExceededException("Exceeded hash limit!");
				case 404:
					throw new HashException("Unknown hashing endpoint! \"" + this.endpoint + "\"");
				default:
					if (error.length() > 0) {
						throw new HashException(error + " (" + responseCode + ")");
					}
					throw new HashException("Received unknown response code! (" + responseCode + ")");
			}
		} catch (IOException e) {
			throw new HashException("Failed to perform PokeHash request", e);
		}
	}

	private String getError(HttpURLConnection connection) throws IOException {
		if (connection.getErrorStream() != null) {
			BufferedReader error = new BufferedReader(new InputStreamReader(connection.getErrorStream()));
			StringBuilder builder = new StringBuilder();
			String line;
			while ((line = error.readLine()) != null) {
				builder.append(line);
			}
			error.close();
			return builder.toString();
		}
		return "";
	}

	@Override
	public int getHashVersion() {
		return VERSION;
	}

	@Override
	public Crypto getCrypto() {
		return PokeHashCrypto.POKE_HASH;
	}

	@Override
	public long getUNK25() {
		return UNK25;
	}

	private static class Response {
		@Getter
		private long locationAuthHash;
		@Getter
		private long locationHash;
		@Getter
		private List<Long> requestHashes;
	}

	private static class Request {
		@Getter
		private double latitude;
		@Getter
		private double longitude;
		@Getter
		private double altitude;
		@Getter
		private long timestamp;
		@Getter
		private String authTicket;
		@Getter
		private String sessionData;
		@Getter
		private String[] requests;

		private Request(double latitude, double longitude, double altitude, long timestamp, byte[] authTicket,
				byte[] sessionData, byte[][] requests) {
			this.latitude = latitude;
			this.longitude = longitude;
			this.altitude = altitude;
			this.timestamp = timestamp;
			this.authTicket = Base64.encodeBytes(authTicket);
			this.sessionData = Base64.encodeBytes(sessionData);
			this.requests = new String[requests.length];
			for (int i = 0; i < requests.length; i++) {
				this.requests[i] = Base64.encodeBytes(requests[i]);
			}
		}
	}
>>>>>>> 0dce9e20
}<|MERGE_RESOLUTION|>--- conflicted
+++ resolved
@@ -23,12 +23,8 @@
 import com.pokegoapi.util.hash.crypto.PokeHashCrypto;
 import com.squareup.moshi.Moshi;
 import com.squareup.moshi.Moshi.Builder;
-<<<<<<< HEAD
-
-=======
-import lombok.Getter;
+
 import lombok.Setter;
->>>>>>> 0dce9e20
 import net.iharder.Base64;
 
 import java.io.BufferedReader;
@@ -48,15 +44,18 @@
  * This requires a key and is not free like the legacy provider.
  */
 public class PokeHashProvider implements HashProvider {
-<<<<<<< HEAD
     //	private static final String HASH_ENDPOINT = "https://pokehash.buddyauth.com/api/v121_2/hash";
-    private static final String HASH_ENDPOINT = "https://pokehash.buddyauth.com/api/v121_2/hash";
-
-    private static final int VERSION = 5100;
-    private static final long UNK25 = -8832040574896607694L;
-
-    private static final Moshi MOSHI = new Builder().build();
-
+	private static final String DEFAULT_ENDPOINT = "https://pokehash.buddyauth.com/api/v125/hash";
+    private static final String HASH_ENDPOINT = "https://pokehash.buddyauth.com/api/v125/hash";
+
+	@Getter
+	@Setter
+	private String endpoint = DEFAULT_ENDPOINT;
+
+	private static final int VERSION = 5500;
+	private static final long UNK25 = -9156899491064153954L;
+
+	private static final Moshi MOSHI = new Builder().build();
     private final String key;
     private final String endPoint;
     private final HashApiCounterListener listener;
@@ -65,6 +64,7 @@
 	 * Hold the total amounts of requests per minute.
 	 */
 	@Getter
+	private final PokeHashKey key;
 	public static int totalRequests;
 	/**
 	 * Hold how many requests left per minute.
@@ -74,55 +74,42 @@
 	/**
 	 * Hold the total time for the service (Always 60).
 	 */
-=======
-	private static final String DEFAULT_ENDPOINT = "https://pokehash.buddyauth.com/api/v125/hash";
-
-	@Getter
-	@Setter
-	private String endpoint = DEFAULT_ENDPOINT;
-
-	private static final int VERSION = 5500;
-	private static final long UNK25 = -9156899491064153954L;
-
-	private static final Moshi MOSHI = new Builder().build();
-
->>>>>>> 0dce9e20
-	@Getter
-	private final PokeHashKey key;
-	@Getter
+	@Getter
+	public static long rateLimitSeconds;
+	/**
+	 * When that api hash service key will end.
+	 * Unix Milliseconds time.
+	 */
+	@Getter
+	public static long expirationTimeStamp;
+	/**
+	 * When the current minute will end.
+	 * Unix Milliseconds time.
+	 */
+	@Getter
+	public static long endOfMinute;
 	private final boolean awaitRequests;
 
 	/**
-<<<<<<< HEAD
-     * Creates a PokeHashProvider with the given key
-     *
-     * @param key      the key for the PokeHash API
+     	 * Creates a PokeHashProvider with the given key
+     	 *
+     	 * @param key      the key for the PokeHash API
      * @param endPoint End Point of Poke Api Hash service
      * @param listener Listener of Hash Api response
-     */
-    public PokeHashProvider(String key, String endPoint, HashApiCounterListener listener) {
+	 * @param awaitRequest true if the API should, when the rate limit has been exceeded, wait until the current
+	 *     period ends, or false to throw a HashLimitExceededException
+	 */
+	public PokeHashProvider(PokeHashKey key, boolean awaitRequest, HashApiCounterListener listener) {
+    //public PokeHashProvider(String key, String endPoint, HashApiCounterListener listener) {
         this.key = key;
+		this.awaitRequests = awaitRequest;
+		if (key == null || key.getKey() == null) {
         this.endPoint = endPoint;
         this.listener = listener;
         if (key == null) {
             throw new IllegalArgumentException("Key cannot be null!");
         }
     }
-=======
-	 * Creates a PokeHashProvider with the given key
-	 *
-	 * @param key the key for the PokeHash API
-	 * @param awaitRequest true if the API should, when the rate limit has been exceeded, wait until the current
-	 *     period ends, or false to throw a HashLimitExceededException
-	 */
-	public PokeHashProvider(PokeHashKey key, boolean awaitRequest) {
-		this.key = key;
-		this.awaitRequests = awaitRequest;
-		if (key == null || key.getKey() == null) {
-			throw new IllegalArgumentException("Key cannot be null!");
-		}
-	}
->>>>>>> 0dce9e20
 
 	/**
 	 * Provides a hash for the given arguments
@@ -137,216 +124,9 @@
 	 * @return the hash provider
 	 * @throws HashException if an exception occurs while providing this hash
 	 */
-    @Override
-    public Crypto getCrypto() {
-        return PokeHashCrypto.POKE_HASH;
-    }
-
-    @Override
-    public int getHashVersion() {
-        return VERSION;
-    }
-
-    @Override
-    public long getUNK25() {
-        return UNK25;
-    }
-
-    @Override
-    public Hash provide(long timestamp, double latitude, double longitude, double altitude, byte[] authTicket,
+	@Override
+	public Hash provide(long timestamp, double latitude, double longitude, double altitude, byte[] authTicket,
 			byte[] sessionData, byte[][] requests) throws HashException {
-<<<<<<< HEAD
-        Request request = new Request(latitude,
-                                      longitude,
-                                      altitude,
-                                      timestamp,
-                                      authTicket,
-                                      sessionData,
-                                      requests);
-        try {
-//			HttpsURLConnection connection = (HttpsURLConnection) new URL(HASH_ENDPOINT).openConnection();
-            HttpsURLConnection connection = (HttpsURLConnection) new URL(this.endPoint).openConnection();
-            connection.setRequestMethod("POST");
-            connection.setRequestProperty("X-AuthToken", key);
-            connection.setRequestProperty("content-type", "application/json");
-            connection.setDoOutput(true);
-
-            String requestJSON = MOSHI.adapter(Request.class).toJson(request);
-            DataOutputStream out = new DataOutputStream(connection.getOutputStream());
-            out.writeBytes(requestJSON);
-            out.flush();
-            out.close();
-
-            int responseCode = connection.getResponseCode();
-
-            String error = getError(connection);
-
-            switch (responseCode) {
-                case HttpURLConnection.HTTP_OK:
-					// Get the total number of requests per minute
-					totalRequests = Integer.parseInt(connection.getHeaderField("X-MaxRequestCount"));
-					// End of the cycle of the current minute
-					endOfMinute = Integer.parseInt(connection.getHeaderField("X-RatePeriodEnd"));
-					// How many requests left for the current minute
-					requestsLeft = Integer.parseInt(connection.getHeaderField("X-RateRequestsRemaining"));
-					// 60 always, in seconds, the calculus cycle.
-					rateLimitSeconds = Integer.parseInt(connection.getHeaderField("X-RateLimitSeconds"));
-					// when the Hash key is expired - Unix timestamp
-					expirationTimeStamp = Long.parseLong(connection.getHeaderField("X-AuthTokenExpiration"));
-                    BufferedReader in = new BufferedReader(new InputStreamReader(connection.getInputStream()));
-                    StringBuilder builder = new StringBuilder();
-                    String line;
-                    while ((line = in.readLine()) != null) {
-                        builder.append(line);
-                    }
-                    in.close();
-                    Response response = MOSHI.adapter(Response.class).fromJson(builder.toString());
-                    long locationAuth = response.getLocationAuthHash();
-                    long location = response.getLocationHash();
-                    int locationAuthHash = (int) ((locationAuth & 0xFFFFFFFFL) ^ (locationAuth >>> 32));
-                    int locationHash = (int) ((location & 0xFFFFFFFFL) ^ (location >>> 32));
-                    if (this.listener != null) {
-                        this.listener.hashSuccess(System.currentTimeMillis() - timestamp);
-                    }
-                    return new Hash(locationAuthHash, locationHash, response.getRequestHashes());
-                case HttpURLConnection.HTTP_BAD_REQUEST:
-                    if (error.length() > 0) {
-                        if (this.listener != null) {
-                            this.listener.hashFailed(System.currentTimeMillis() - timestamp,
-                                                     HttpURLConnection.HTTP_BAD_REQUEST, error);
-                        }
-
-                        throw new HashException(error);
-                    }
-                    if (this.listener != null) {
-                        this.listener.hashFailed(System.currentTimeMillis() - timestamp,
-                                                 HttpURLConnection.HTTP_BAD_REQUEST,
-                                                 "Bad hash request!");
-                    }
-                    throw new HashException("Bad hash request!");
-                case HttpURLConnection.HTTP_UNAUTHORIZED:
-                    if (error.length() > 0) {
-                        if (this.listener != null) {
-                            this.listener.hashFailed(System.currentTimeMillis() - timestamp,
-                                                     HttpURLConnection.HTTP_UNAUTHORIZED,
-                                                     error);
-                        }
-
-                        throw new HashException(error);
-                    }
-                    if (this.listener != null) {
-                        this.listener.hashFailed(System.currentTimeMillis() - timestamp,
-                                                 HttpURLConnection.HTTP_UNAUTHORIZED,
-                                                 "Unauthorized hash request!");
-                    }
-                    throw new HashException("Unauthorized hash request!");
-                case 429:
-                    if (error.length() > 0) {
-                        if (this.listener != null) {
-                            this.listener.hashFailed(System.currentTimeMillis() - timestamp,
-                                                     HttpURLConnection.HTTP_UNAUTHORIZED,
-                                                     error);
-                        }
-                        throw new HashLimitExceededException(error);
-                    }
-
-                    if (this.listener != null) {
-                        this.listener.hashFailed(System.currentTimeMillis() - timestamp,
-                                                 HttpURLConnection.HTTP_UNAUTHORIZED,
-                                                 "Exceeded hash limit!");
-                    }
-
-                    throw new HashLimitExceededException("Exceeded hash limit!");
-                default:
-                    if (error.length() > 0) {
-                        if (this.listener != null) {
-                            this.listener.hashFailed
-                                    (System.currentTimeMillis() - timestamp,
-                                     204,
-                                     error);
-                        }
-
-                        throw new HashException(error + " (" + responseCode + ")");
-                    }
-                    if (this.listener != null) {
-                        this.listener.hashFailed
-                                (System.currentTimeMillis() - timestamp,
-                                 204,
-                                 "Received unknown response code! (" + responseCode + ")");
-                    }
-                    throw new HashException("Received unknown response code! (" + responseCode + ")");
-            }
-        } catch (IOException e) {
-            if (this.listener != null) {
-                this.listener.hashFailed(System.currentTimeMillis() - timestamp,
-                                         205,
-                                         e.getMessage());
-            }
-
-            throw new HashException("Failed to perform PokeHash request", e);
-        }
-    }
-
-    private String getError(HttpURLConnection connection) throws IOException {
-        if (connection.getErrorStream() != null) {
-            BufferedReader error = new BufferedReader(new InputStreamReader(connection.getErrorStream()));
-            StringBuilder builder = new StringBuilder();
-            String line;
-            while ((line = error.readLine()) != null) {
-                builder.append(line);
-            }
-            error.close();
-            return builder.toString();
-        }
-        return "";
-    }
-
-    public interface HashApiCounterListener {
-        void hashFailed(long time_spend_ms, int err_no, String err_msg);
-
-        void hashSuccess(long time_spend_ms);
-    }
-
-    private static class Response {
-        @Getter
-        private long locationAuthHash;
-        @Getter
-        private long locationHash;
-        @Getter
-        private List<Long> requestHashes;
-    }
-
-    private static class Request {
-        @Getter
-        private double latitude;
-        @Getter
-        private double longitude;
-        @Getter
-        private double altitude;
-        @Getter
-        private long timestamp;
-        @Getter
-        private String authTicket;
-        @Getter
-        private String sessionData;
-        @Getter
-        private String[] requests;
-
-        private Request(double latitude, double longitude, double altitude, long timestamp, byte[] authTicket,
-                        byte[] sessionData, byte[][] requests) {
-            this.latitude = latitude;
-            this.longitude = longitude;
-            this.altitude = altitude;
-            this.timestamp = timestamp;
-            this.authTicket = Base64.encodeBytes(authTicket);
-            this.sessionData = Base64.encodeBytes(sessionData);
-            this.requests = new String[requests.length];
-            for (int i = 0; i < requests.length; i++) {
-                this.requests[i] = Base64.encodeBytes(requests[i]);
-            }
-        }
-    }
-=======
 		if (key.hasTested()) {
 			if (awaitRequests) {
 				try {
@@ -364,6 +144,7 @@
 			}
 		}
 
+        try {
 		Request request = new Request(latitude, longitude, altitude, timestamp, authTicket, sessionData, requests);
 		try {
 			HttpURLConnection connection = (HttpURLConnection) new URL(endpoint).openConnection();
@@ -385,64 +166,125 @@
 
 			String error = getError(connection);
 
-			switch (responseCode) {
-				case HttpURLConnection.HTTP_OK:
-					BufferedReader in = new BufferedReader(new InputStreamReader(connection.getInputStream()));
-					StringBuilder builder = new StringBuilder();
-					String line;
-					while ((line = in.readLine()) != null) {
-						builder.append(line);
-					}
-					in.close();
-					Response response = MOSHI.adapter(Response.class).fromJson(builder.toString());
-					long locationAuth = response.getLocationAuthHash();
-					long location = response.getLocationHash();
-					int locationAuthHash = (int) ((locationAuth & 0xFFFFFFFFL) ^ (locationAuth >>> 32));
-					int locationHash = (int) ((location & 0xFFFFFFFFL) ^ (location >>> 32));
-					return new Hash(locationAuthHash, locationHash, response.getRequestHashes());
-				case HttpURLConnection.HTTP_BAD_REQUEST:
-					if (error.length() > 0) {
-						throw new HashException(error);
-					}
-					throw new HashException("Bad hash request!");
-				case HttpURLConnection.HTTP_UNAUTHORIZED:
-					if (error.length() > 0) {
-						throw new HashException(error);
-					}
-					throw new HashException("Unauthorized hash request!");
-				case 429:
-					if (error.length() > 0) {
-						throw new HashLimitExceededException(error);
-					}
-					throw new HashLimitExceededException("Exceeded hash limit!");
+            switch (responseCode) {
+                case HttpURLConnection.HTTP_OK:
+                    BufferedReader in = new BufferedReader(new InputStreamReader(connection.getInputStream()));
+                    StringBuilder builder = new StringBuilder();
+                    String line;
+                    while ((line = in.readLine()) != null) {
+                        builder.append(line);
+                    }
+                    in.close();
+                    Response response = MOSHI.adapter(Response.class).fromJson(builder.toString());
+                    long locationAuth = response.getLocationAuthHash();
+                    long location = response.getLocationHash();
+                    int locationAuthHash = (int) ((locationAuth & 0xFFFFFFFFL) ^ (locationAuth >>> 32));
+                    int locationHash = (int) ((location & 0xFFFFFFFFL) ^ (location >>> 32));
+                    if (this.listener != null) {
+                        this.listener.hashSuccess(System.currentTimeMillis() - timestamp);
+                    }
+                    return new Hash(locationAuthHash, locationHash, response.getRequestHashes());
+                case HttpURLConnection.HTTP_BAD_REQUEST:
+                    if (error.length() > 0) {
+                        if (this.listener != null) {
+                            this.listener.hashFailed(System.currentTimeMillis() - timestamp,
+                                                     HttpURLConnection.HTTP_BAD_REQUEST, error);
+                        }
+
+                        throw new HashException(error);
+                    }
+                    if (this.listener != null) {
+                        this.listener.hashFailed(System.currentTimeMillis() - timestamp,
+                                                 HttpURLConnection.HTTP_BAD_REQUEST,
+                                                 "Bad hash request!");
+                    }
+                    throw new HashException("Bad hash request!");
+                case HttpURLConnection.HTTP_UNAUTHORIZED:
+                    if (error.length() > 0) {
+                        if (this.listener != null) {
+                            this.listener.hashFailed(System.currentTimeMillis() - timestamp,
+                                                     HttpURLConnection.HTTP_UNAUTHORIZED,
+                                                     error);
+                        }
+
+                        throw new HashException(error);
+                    }
+                    if (this.listener != null) {
+                        this.listener.hashFailed(System.currentTimeMillis() - timestamp,
+                                                 HttpURLConnection.HTTP_UNAUTHORIZED,
+                                                 "Unauthorized hash request!");
+                    }
+                    throw new HashException("Unauthorized hash request!");
+                case 429:
+                    if (error.length() > 0) {
+                        if (this.listener != null) {
+                            this.listener.hashFailed(System.currentTimeMillis() - timestamp,
+                                                     HttpURLConnection.HTTP_UNAUTHORIZED,
+                                                     error);
+                        }
+                        throw new HashLimitExceededException(error);
+                    }
+
+                    if (this.listener != null) {
+                        this.listener.hashFailed(System.currentTimeMillis() - timestamp,
+                                                 HttpURLConnection.HTTP_UNAUTHORIZED,
+                                                 "Exceeded hash limit!");
+                    }
+
+                    throw new HashLimitExceededException("Exceeded hash limit!");
 				case 404:
 					throw new HashException("Unknown hashing endpoint! \"" + this.endpoint + "\"");
-				default:
-					if (error.length() > 0) {
-						throw new HashException(error + " (" + responseCode + ")");
-					}
-					throw new HashException("Received unknown response code! (" + responseCode + ")");
-			}
-		} catch (IOException e) {
-			throw new HashException("Failed to perform PokeHash request", e);
-		}
-	}
-
-	private String getError(HttpURLConnection connection) throws IOException {
-		if (connection.getErrorStream() != null) {
-			BufferedReader error = new BufferedReader(new InputStreamReader(connection.getErrorStream()));
-			StringBuilder builder = new StringBuilder();
-			String line;
-			while ((line = error.readLine()) != null) {
-				builder.append(line);
-			}
-			error.close();
-			return builder.toString();
-		}
-		return "";
-	}
-
-	@Override
+                default:
+                    if (error.length() > 0) {
+                        if (this.listener != null) {
+                            this.listener.hashFailed
+                                    (System.currentTimeMillis() - timestamp,
+                                     204,
+                                     error);
+                        }
+
+                        throw new HashException(error + " (" + responseCode + ")");
+                    }
+                    if (this.listener != null) {
+                        this.listener.hashFailed
+                                (System.currentTimeMillis() - timestamp,
+                                 204,
+                                 "Received unknown response code! (" + responseCode + ")");
+                    }
+                    throw new HashException("Received unknown response code! (" + responseCode + ")");
+            }
+        } catch (IOException e) {
+            if (this.listener != null) {
+                this.listener.hashFailed(System.currentTimeMillis() - timestamp,
+                                         205,
+                                         e.getMessage());
+            }
+
+            throw new HashException("Failed to perform PokeHash request", e);
+        }
+    }
+
+    private String getError(HttpURLConnection connection) throws IOException {
+        if (connection.getErrorStream() != null) {
+            BufferedReader error = new BufferedReader(new InputStreamReader(connection.getErrorStream()));
+            StringBuilder builder = new StringBuilder();
+            String line;
+            while ((line = error.readLine()) != null) {
+                builder.append(line);
+            }
+            error.close();
+            return builder.toString();
+        }
+        return "";
+    }
+
+    public interface HashApiCounterListener {
+        void hashFailed(long time_spend_ms, int err_no, String err_msg);
+	
+        void hashSuccess(long time_spend_ms);
+    }
+    
+    @Override
 	public int getHashVersion() {
 		return VERSION;
 	}
@@ -451,50 +293,51 @@
 	public Crypto getCrypto() {
 		return PokeHashCrypto.POKE_HASH;
 	}
-
+	
 	@Override
 	public long getUNK25() {
 		return UNK25;
 	}
 
-	private static class Response {
-		@Getter
-		private long locationAuthHash;
-		@Getter
-		private long locationHash;
-		@Getter
-		private List<Long> requestHashes;
-	}
-
-	private static class Request {
-		@Getter
-		private double latitude;
-		@Getter
-		private double longitude;
-		@Getter
-		private double altitude;
-		@Getter
-		private long timestamp;
-		@Getter
-		private String authTicket;
-		@Getter
-		private String sessionData;
-		@Getter
-		private String[] requests;
-
-		private Request(double latitude, double longitude, double altitude, long timestamp, byte[] authTicket,
-				byte[] sessionData, byte[][] requests) {
-			this.latitude = latitude;
-			this.longitude = longitude;
-			this.altitude = altitude;
-			this.timestamp = timestamp;
-			this.authTicket = Base64.encodeBytes(authTicket);
-			this.sessionData = Base64.encodeBytes(sessionData);
-			this.requests = new String[requests.length];
-			for (int i = 0; i < requests.length; i++) {
-				this.requests[i] = Base64.encodeBytes(requests[i]);
-			}
-		}
-	}
->>>>>>> 0dce9e20
+
+
+    private static class Response {
+        @Getter
+        private long locationAuthHash;
+        @Getter
+        private long locationHash;
+        @Getter
+        private List<Long> requestHashes;
+    }
+
+    private static class Request {
+        @Getter
+        private double latitude;
+        @Getter
+        private double longitude;
+        @Getter
+        private double altitude;
+        @Getter
+        private long timestamp;
+        @Getter
+        private String authTicket;
+        @Getter
+        private String sessionData;
+        @Getter
+        private String[] requests;
+
+        private Request(double latitude, double longitude, double altitude, long timestamp, byte[] authTicket,
+                        byte[] sessionData, byte[][] requests) {
+            this.latitude = latitude;
+            this.longitude = longitude;
+            this.altitude = altitude;
+            this.timestamp = timestamp;
+            this.authTicket = Base64.encodeBytes(authTicket);
+            this.sessionData = Base64.encodeBytes(sessionData);
+            this.requests = new String[requests.length];
+            for (int i = 0; i < requests.length; i++) {
+                this.requests[i] = Base64.encodeBytes(requests[i]);
+            }
+        }
+    }
 }