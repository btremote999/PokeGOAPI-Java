--- conflicted
+++ resolved
@@ -41,17 +41,6 @@
  * This requires a key and is not free like the legacy provider.
  * @see <a href="https://hashing.pogodev.org/">https://hashing.pogodev.org/</a>
  */
-<<<<<<< HEAD
-public class PokeHashProvider implements HashProvider {
-	protected static final String DEFAULT_ENDPOINT = "https://pokehash.buddyauth.com/api/v131_0/hash";
-
-	@Getter
-	@Setter
-	protected String endpoint = DEFAULT_ENDPOINT;
-
-	protected static final int VERSION = 6301;
-	protected static final long UNK25 = 5348175887752539474L;
-=======
 public abstract class PokeHashProvider implements HashProvider {
 //	protected static final String DEFAULT_ENDPOINT = "https://pokehash.buddyauth.com/api/v137_1/hash";
 
@@ -60,7 +49,6 @@
 
 //	protected static final int VERSION = 6702;
 //	protected static final long UNK25 = 5395925083854747393L;
->>>>>>> ac871a80
 
 	protected static final Moshi MOSHI = new Builder().build();
 
@@ -187,22 +175,14 @@
                                                      error);
                         }
 
-<<<<<<< HEAD
-                        throw new HashException(error);
-=======
                         throw new HashUnauthorizedException(error);
->>>>>>> ac871a80
                     }
                     if (this.listener != null) {
                         this.listener.hashFailed(System.currentTimeMillis() - timestamp,
                                                  HttpURLConnection.HTTP_UNAUTHORIZED,
                                                  "Unauthorized hash request!");
                     }
-<<<<<<< HEAD
-                    throw new HashException("Unauthorized hash request!");
-=======
                     throw new HashUnauthorizedException("Unauthorized hash request!");
->>>>>>> ac871a80
                 case 429:
 					if (awaitRequests) {
 						try {
@@ -256,19 +236,11 @@
                                          205,
                                          e.getMessage());
             }
-<<<<<<< HEAD
 
             throw new HashException("Failed to perform PokeHash request", e);
         }
     }
 
-=======
-
-            throw new HashException("Failed to perform PokeHash request", e);
-        }
-    }
-
->>>>>>> ac871a80
 	protected String getError(HttpURLConnection connection) throws IOException {
 		if (connection.getErrorStream() != null) {
 			BufferedReader error = new BufferedReader(new InputStreamReader(connection.getErrorStream()));
@@ -318,7 +290,7 @@
 		@Getter
 		private String[] requests;
 
-		public Request(double latitude, double longitude, double altitude, long timestamp, byte[] authTicket,
+		private Request(double latitude, double longitude, double altitude, long timestamp, byte[] authTicket,
 				byte[] sessionData, byte[][] requests) {
 			this.latitude64 = Double.doubleToLongBits(latitude);
 			this.longitude64 = Double.doubleToLongBits(longitude);
