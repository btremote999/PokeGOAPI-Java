/*
 *     This program is free software: you can redistribute it and/or modify
 *     it under the terms of the GNU General Public License as published by
 *     the Free Software Foundation, either version 3 of the License, or
 *     (at your option) any later version.
 *
 *     This program is distributed in the hope that it will be useful,
 *     but WITHOUT ANY WARRANTY; without even the implied warranty of
 *     MERCHANTABILITY or FITNESS FOR A PARTICULAR PURPOSE.  See the
 *     GNU General Public License for more details.
 *
 *     You should have received a copy of the GNU General Public License
 *     along with this program.  If not, see <http://www.gnu.org/licenses/>.
 */

package com.pokegoapi.util.hash.legacy;

import com.pokegoapi.util.NiaHash;
import com.pokegoapi.util.hash.Hash;
import com.pokegoapi.util.hash.HashProvider;
<<<<<<< HEAD
import com.pokegoapi.util.hash.crypto.Crypto;
import com.pokegoapi.util.hash.pokehash.PokeHashProvider.HashApiCounterListener;
=======
>>>>>>> fccd128c

import java.nio.ByteBuffer;
import java.util.ArrayList;
import java.util.List;

/**
 * 0.45.0 local hash provider, no key required
 * @deprecated Niantic have disabled use of invalid hashes,
 * {@link com.pokegoapi.util.hash.pokehash.PokeHashProvider} must be used now
 */
@Deprecated
public class LegacyHashProvider implements HashProvider {
	private static final int VERSION = 4500;
<<<<<<< HEAD
//	private static final long UNK25 = -1553869577012279119L;
	private static final long UNK25 = -816976800928766045L;

    private static HashApiCounterListener listener;

    public LegacyHashProvider(HashApiCounterListener listener){
        this.listener = listener;
    }
=======
	private static final long UNK25 = -816976800928766045L;
>>>>>>> fccd128c

	@Override
	public Hash provide(long timestamp, double latitude, double longitude, double altitude, byte[] authTicket,
			byte[] sessionData, byte[][] requests) {
		int locationHash = getLocationHash(latitude, longitude, altitude);
		int locationAuthHash = getLocationAuthHash(latitude, longitude, altitude, authTicket);
		List<Long> requestHashes = new ArrayList<>();
		for (byte[] request : requests) {
			requestHashes.add(getRequestHash(request, authTicket));
		}

        if(listener != null) {
            listener.hashSuccess(System.currentTimeMillis() - timestamp);
        }

        return new Hash(locationAuthHash, locationHash, requestHashes);
	}

	@Override
	public int getHashVersion() {
		return VERSION;
	}

	@Override
	public long getUNK25() {
		return UNK25;
	}

	private int getLocationHash(double latitude, double longitude, double altitude) {
		byte[] bytes = new byte[24];
		System.arraycopy(toBytes(latitude), 0, bytes, 0, 8);
		System.arraycopy(toBytes(longitude), 0, bytes, 8, 8);
		System.arraycopy(toBytes(altitude), 0, bytes, 16, 8);

		return NiaHash.hash32(bytes);
	}

	private int getLocationAuthHash(double latitude, double longitude, double altitude, byte[] authTicket) {
		byte[] bytes = new byte[24];
		System.arraycopy(toBytes(latitude), 0, bytes, 0, 8);
		System.arraycopy(toBytes(longitude), 0, bytes, 8, 8);
		System.arraycopy(toBytes(altitude), 0, bytes, 16, 8);
		int seed = NiaHash.hash32(authTicket);
		return NiaHash.hash32Salt(bytes, NiaHash.toBytes(seed));
	}

	private long getRequestHash(byte[] request, byte[] authTicket) {
		byte[] seed = ByteBuffer.allocate(8).putLong(NiaHash.hash64(authTicket)).array();
		return NiaHash.hash64Salt(request, seed);
	}

	private byte[] toBytes(double input) {
		long rawDouble = Double.doubleToRawLongBits(input);
		return new byte[]{
				(byte) (rawDouble >>> 56),
				(byte) (rawDouble >>> 48),
				(byte) (rawDouble >>> 40),
				(byte) (rawDouble >>> 32),
				(byte) (rawDouble >>> 24),
				(byte) (rawDouble >>> 16),
				(byte) (rawDouble >>> 8),
				(byte) rawDouble
		};
	}
}<|MERGE_RESOLUTION|>--- conflicted
+++ resolved
@@ -18,11 +18,7 @@
 import com.pokegoapi.util.NiaHash;
 import com.pokegoapi.util.hash.Hash;
 import com.pokegoapi.util.hash.HashProvider;
-<<<<<<< HEAD
-import com.pokegoapi.util.hash.crypto.Crypto;
 import com.pokegoapi.util.hash.pokehash.PokeHashProvider.HashApiCounterListener;
-=======
->>>>>>> fccd128c
 
 import java.nio.ByteBuffer;
 import java.util.ArrayList;
@@ -36,18 +32,14 @@
 @Deprecated
 public class LegacyHashProvider implements HashProvider {
 	private static final int VERSION = 4500;
-<<<<<<< HEAD
-//	private static final long UNK25 = -1553869577012279119L;
 	private static final long UNK25 = -816976800928766045L;
+	
 
     private static HashApiCounterListener listener;
 
     public LegacyHashProvider(HashApiCounterListener listener){
         this.listener = listener;
     }
-=======
-	private static final long UNK25 = -816976800928766045L;
->>>>>>> fccd128c
 
 	@Override
 	public Hash provide(long timestamp, double latitude, double longitude, double altitude, byte[] authTicket,
