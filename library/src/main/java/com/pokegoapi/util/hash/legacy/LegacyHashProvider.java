--- conflicted
+++ resolved
@@ -18,29 +18,15 @@
 import com.pokegoapi.exceptions.request.HashException;
 import com.pokegoapi.util.hash.Hash;
 import com.pokegoapi.util.hash.HashProvider;
-<<<<<<< HEAD
 import com.pokegoapi.util.hash.pokehash.PokeHashProvider.HashApiCounterListener;
-
-import java.nio.ByteBuffer;
-import java.util.ArrayList;
-import java.util.List;
 
 /**
  * 0.45.0 local hash provider, no key required
-=======
-
-/**
- * 0.45.0 local hash provider, no key required
- *
->>>>>>> 1927a5b4
  * @deprecated Niantic have disabled use of invalid hashes,
  * {@link com.pokegoapi.util.hash.pokehash.PokeHashProvider} must be used now
  */
 @Deprecated
 public class LegacyHashProvider implements HashProvider {
-<<<<<<< HEAD
-	private static final int VERSION = 4500;
-	private static final long UNK25 = -816976800928766045L;
 	
 
     private static HashApiCounterListener listener;
@@ -51,34 +37,18 @@
 
 	@Override
 	public Hash provide(long timestamp, double latitude, double longitude, double altitude, byte[] authTicket,
-			byte[] sessionData, byte[][] requests) {
-		int locationHash = getLocationHash(latitude, longitude, altitude);
-		int locationAuthHash = getLocationAuthHash(latitude, longitude, altitude, authTicket);
-		List<Long> requestHashes = new ArrayList<>();
-		for (byte[] request : requests) {
-			requestHashes.add(getRequestHash(request, authTicket));
-		}
+			byte[] sessionData, byte[][] requests) throws HashException {
+		throw new HashException(this.getClass().getName() + " is no longer supported");
 
         if(listener != null) {
             listener.hashSuccess(System.currentTimeMillis() - timestamp);
         }
 
-        return new Hash(locationAuthHash, locationHash, requestHashes);
-=======
-	@Override
-	public Hash provide(long timestamp, double latitude, double longitude, double altitude, byte[] authTicket,
-			byte[] sessionData, byte[][] requests) throws HashException {
-		throw new HashException(this.getClass().getName() + " is no longer supported");
->>>>>>> 1927a5b4
 	}
 
 	@Override
 	public int getHashVersion() {
-<<<<<<< HEAD
-		return VERSION;
-=======
 		return 4500;
->>>>>>> 1927a5b4
 	}
 
 	@Override
