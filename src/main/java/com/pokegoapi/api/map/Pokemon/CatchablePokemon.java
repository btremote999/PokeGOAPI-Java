--- conflicted
+++ resolved
@@ -7,29 +7,28 @@
 import POGOProtos.Networking.Requests.RequestTypeOuterClass;
 import POGOProtos.Networking.Responses.CatchPokemonResponseOuterClass;
 import POGOProtos.Networking.Responses.CatchPokemonResponseOuterClass.CatchPokemonResponse;
+import POGOProtos.Networking.Responses.EncounterResponseOuterClass;
 import POGOProtos.Networking.Responses.EncounterResponseOuterClass.EncounterResponse;
 import com.google.protobuf.InvalidProtocolBufferException;
 import com.pokegoapi.api.PokemonGo;
 import com.pokegoapi.api.inventory.Pokeball;
-import com.pokegoapi.api.map.Map;
 import com.pokegoapi.exceptions.LoginFailedException;
 import com.pokegoapi.exceptions.RemoteServerException;
 import com.pokegoapi.main.ServerRequest;
-import com.pokegoapi.util.Log;
 import lombok.Getter;
 import lombok.ToString;
 
 @ToString
 public class CatchablePokemon {
 	private static final String TAG = CatchablePokemon.class.getSimpleName();
-    private final PokemonGo api;
+	private final PokemonGo api;
 	private final MapPokemon proto;
 
-    @Getter
-    private boolean encountered = false;
+	@Getter
+	private boolean encountered = false;
 
 	public CatchablePokemon(PokemonGo api, MapPokemon proto) {
-        this.api = api;
+		this.api = api;
 		this.proto = proto;
 	}
 
@@ -57,120 +56,109 @@
 		return proto.getLongitude();
 	}
 
-    public EncounterResult encounterPokemon() throws LoginFailedException, RemoteServerException {
-        EncounterMessageOuterClass.EncounterMessage reqMsg = EncounterMessageOuterClass.EncounterMessage.newBuilder()
-                .setEncounterId(getEncounterId())
-                .setPlayerLatitude(api.getLatitude())
-                .setPlayerLongitude(api.getLongitude())
-                .setSpawnpointId(getSpawnpointId())
-                .build();
-        ServerRequest serverRequest = new ServerRequest(RequestTypeOuterClass.RequestType.ENCOUNTER, reqMsg);
-        api.getRequestHandler().request(serverRequest);
-        api.getRequestHandler().sendServerRequests();
-        EncounterResponseOuterClass.EncounterResponse response = null;
-        try {
-            response = EncounterResponseOuterClass.EncounterResponse.parseFrom(serverRequest.getData());
-        } catch (InvalidProtocolBufferException e) {
-            throw new RemoteServerException(e);
-        }
-        encountered = response.getStatus() == EncounterResponse.Status.ENCOUNTER_SUCCESS;
-        return new EncounterResult(response);
-    }
+	public EncounterResult encounterPokemon() throws LoginFailedException, RemoteServerException {
+		EncounterMessageOuterClass.EncounterMessage reqMsg = EncounterMessageOuterClass.EncounterMessage.newBuilder()
+				.setEncounterId(getEncounterId())
+				.setPlayerLatitude(api.getLatitude())
+				.setPlayerLongitude(api.getLongitude())
+				.setSpawnpointId(getSpawnpointId())
+				.build();
+		ServerRequest serverRequest = new ServerRequest(RequestTypeOuterClass.RequestType.ENCOUNTER, reqMsg);
+		api.getRequestHandler().request(serverRequest);
+		api.getRequestHandler().sendServerRequests();
+		EncounterResponseOuterClass.EncounterResponse response = null;
+		try {
+			response = EncounterResponseOuterClass.EncounterResponse.parseFrom(serverRequest.getData());
+		} catch (InvalidProtocolBufferException e) {
+			throw new RemoteServerException(e);
+		}
+		encountered = response.getStatus() == EncounterResponse.Status.ENCOUNTER_SUCCESS;
+		return new EncounterResult(response);
+	}
 
-    /**
-     * Tries to catch a pokemon with a pokeball
-     * @return CatchResult
-     * @throws LoginFailedException
-     * @throws RemoteServerException
-     */
+	/**
+	 * Tries to catch a pokemon with a pokeball
+	 *
+	 * @return CatchResult
+	 * @throws LoginFailedException
+	 * @throws RemoteServerException
+	 */
 	public CatchResult catchPokemon() throws LoginFailedException, RemoteServerException {
 		return catchPokemon(Pokeball.POKEBALL);
 	}
 
-<<<<<<< HEAD
-	public CatchResult catchPokemon(Pokeball balltype) throws LoginFailedException, RemoteServerException {
 
-		// encounter
-		EncounterResponse encounterResponse = map.encounterPokemon(proto);
-		Log.i(TAG, "Encounter Response: " + encounterResponse.toString());
-		CatchResult cresult;
-		if (encounterResponse.getStatus() == EncounterResponse.Status.ENCOUNTER_SUCCESS) {
-			CatchPokemonResponse result = map.catchPokemon(proto, 1.0, 1.95 + Math.random() * 0.05, 0.85 + Math.random() * 0.15, balltype.ordinal());
-			cresult = new CatchResult(result);
-		}
-		cresult = new CatchResult();
-		cresult.setFailed(true);
-		return cresult;
-=======
-    /**
-     * Tries to catch a pokeball with the given type
-     * @param pokeball Type of pokeball
-     * @return CatchResult
-     * @throws LoginFailedException
-     * @throws RemoteServerException
-     */
+	/**
+	 * Tries to catch a pokeball with the given type
+	 *
+	 * @param pokeball Type of pokeball
+	 * @return CatchResult
+	 * @throws LoginFailedException
+	 * @throws RemoteServerException
+	 */
 	public CatchResult catchPokemon(Pokeball pokeball) throws LoginFailedException, RemoteServerException {
-        return catchPokemon(pokeball, -1);
->>>>>>> 215bb9d4
+		return catchPokemon(pokeball, -1);
 	}
 
-    /**
-     * Tried to catch a pokemon with given pokeball and max number of pokeballs
-     * @param pokeball Type of pokeball
-     * @param amount Max number of pokeballs to use
-     * @return CatchResult
-     * @throws LoginFailedException
-     * @throws RemoteServerException
-     */
-    public CatchResult catchPokemon(Pokeball pokeball, int amount) throws LoginFailedException, RemoteServerException {
-        return catchPokemon(1.0, 1.95 + Math.random() * 0.05, 0.85 + Math.random() * 0.15, pokeball, amount);
-    }
+	/**
+	 * Tried to catch a pokemon with given pokeball and max number of pokeballs
+	 *
+	 * @param pokeball Type of pokeball
+	 * @param amount   Max number of pokeballs to use
+	 * @return CatchResult
+	 * @throws LoginFailedException
+	 * @throws RemoteServerException
+	 */
+	public CatchResult catchPokemon(Pokeball pokeball, int amount) throws LoginFailedException, RemoteServerException {
+		return catchPokemon(1.0, 1.95 + Math.random() * 0.05, 0.85 + Math.random() * 0.15, pokeball, amount);
+	}
 
-    /**
-     * Tries to catch a pokemon.
-     * @param normalizedHitPosition
-     * @param normalizedReticleSize
-     * @param spinModifier
-     * @param type Type of pokeball to throw
-     * @param amount Max number of Pokeballs to throw, negative number for unlimited
-     * @return CatchResult of resulted try to catch pokemon
-     * @throws LoginFailedException
-     * @throws RemoteServerException
-     */
-    public CatchResult catchPokemon(double normalizedHitPosition, double normalizedReticleSize, double spinModifier, Pokeball type, int amount) throws LoginFailedException, RemoteServerException {
-        if(!isEncountered())
-            return new CatchResult();
+	/**
+	 * Tries to catch a pokemon.
+	 *
+	 * @param normalizedHitPosition
+	 * @param normalizedReticleSize
+	 * @param spinModifier
+	 * @param type                  Type of pokeball to throw
+	 * @param amount                Max number of Pokeballs to throw, negative number for unlimited
+	 * @return CatchResult of resulted try to catch pokemon
+	 * @throws LoginFailedException
+	 * @throws RemoteServerException
+	 */
+	public CatchResult catchPokemon(double normalizedHitPosition, double normalizedReticleSize, double spinModifier, Pokeball type, int amount) throws LoginFailedException, RemoteServerException {
+		if (!isEncountered())
+			return new CatchResult();
 
-        int numThrows = 0;
-        CatchPokemonResponseOuterClass.CatchPokemonResponse response = null;
-        do {
-            CatchPokemonMessageOuterClass.CatchPokemonMessage reqMsg = CatchPokemonMessageOuterClass.CatchPokemonMessage.newBuilder()
-                    .setEncounterId(getEncounterId())
-                    .setHitPokemon(true)
-                    .setNormalizedHitPosition(normalizedHitPosition)
-                    .setNormalizedReticleSize(normalizedReticleSize)
-                    .setSpawnPointGuid(getSpawnpointId())
-                    .setSpinModifier(spinModifier)
-                    .setPokeball(type.getBalltype())
-                    .build();
-            ServerRequest serverRequest = new ServerRequest(RequestTypeOuterClass.RequestType.CATCH_POKEMON, reqMsg);
-            api.getRequestHandler().request(serverRequest);
-            api.getRequestHandler().sendServerRequests();
+		int numThrows = 0;
+		CatchPokemonResponseOuterClass.CatchPokemonResponse response = null;
+		do {
+			CatchPokemonMessageOuterClass.CatchPokemonMessage reqMsg = CatchPokemonMessageOuterClass.CatchPokemonMessage.newBuilder()
+					.setEncounterId(getEncounterId())
+					.setHitPokemon(true)
+					.setNormalizedHitPosition(normalizedHitPosition)
+					.setNormalizedReticleSize(normalizedReticleSize)
+					.setSpawnPointGuid(getSpawnpointId())
+					.setSpinModifier(spinModifier)
+					.setPokeball(type.getBalltype())
+					.build();
+			ServerRequest serverRequest = new ServerRequest(RequestTypeOuterClass.RequestType.CATCH_POKEMON, reqMsg);
+			api.getRequestHandler().request(serverRequest);
+			api.getRequestHandler().sendServerRequests();
 
-            try {
-                response = CatchPokemonResponseOuterClass.CatchPokemonResponse.parseFrom(serverRequest.getData());
-            } catch (InvalidProtocolBufferException e) {
-                throw new RemoteServerException(e);
-            }
+			try {
+				response = CatchPokemonResponseOuterClass.CatchPokemonResponse.parseFrom(serverRequest.getData());
+			} catch (InvalidProtocolBufferException e) {
+				throw new RemoteServerException(e);
+			}
 
-            if(response.getStatus() != CatchPokemonResponse.CatchStatus.CATCH_ESCAPE && response.getStatus() != CatchPokemonResponse.CatchStatus.CATCH_MISSED){
-                break;
-            }
-            numThrows++;
-        } while (amount < 0 || numThrows < amount);
+			if (response.getStatus() != CatchPokemonResponse.CatchStatus.CATCH_ESCAPE && response.getStatus() != CatchPokemonResponse.CatchStatus.CATCH_MISSED) {
+				break;
+			}
+			numThrows++;
+		} while (amount < 0 || numThrows < amount);
 
-        return new CatchResult(response);
-    }
+		return new CatchResult(response);
+	}
 
 
 }