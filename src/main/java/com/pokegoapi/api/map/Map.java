--- conflicted
+++ resolved
@@ -380,14 +380,10 @@
 				.setPlayerLongitude(api.getLongitude())
 				.build();
 		ServerRequest serverRequest = new ServerRequest(RequestTypeOuterClass.RequestType.FORT_SEARCH, reqMsg);
-<<<<<<< HEAD
+
 		api.getRequestHandler().sendServerRequests(serverRequest);
-		FortSearchResponseOuterClass.FortSearchResponse response = null;
-=======
-		api.getRequestHandler().request(serverRequest);
-		api.getRequestHandler().sendServerRequests();
-		FortSearchResponse response = null;
->>>>>>> 09e66f64
+
+		FortSearchResponse response;
 		try {
 			response = FortSearchResponse.parseFrom(serverRequest.getData());
 		} catch (InvalidProtocolBufferException e) {
@@ -415,14 +411,9 @@
 				.setSpawnpointId(catchablePokemon.getSpawnpointId())
 				.build();
 		ServerRequest serverRequest = new ServerRequest(RequestTypeOuterClass.RequestType.ENCOUNTER, reqMsg);
-<<<<<<< HEAD
 		api.getRequestHandler().sendServerRequests(serverRequest);
-		EncounterResponseOuterClass.EncounterResponse response = null;
-=======
-		api.getRequestHandler().request(serverRequest);
-		api.getRequestHandler().sendServerRequests();
-		EncounterResponse response = null;
->>>>>>> 09e66f64
+
+		EncounterResponse response;
 		try {
 			response = EncounterResponse.parseFrom(serverRequest.getData());
 		} catch (InvalidProtocolBufferException e) {
@@ -462,14 +453,9 @@
 				.setPokeball(pokeball)
 				.build();
 		ServerRequest serverRequest = new ServerRequest(RequestTypeOuterClass.RequestType.CATCH_POKEMON, reqMsg);
-<<<<<<< HEAD
 		api.getRequestHandler().sendServerRequests(serverRequest);
-		CatchPokemonResponseOuterClass.CatchPokemonResponse response = null;
-=======
-		api.getRequestHandler().request(serverRequest);
-		api.getRequestHandler().sendServerRequests();
-		CatchPokemonResponse response = null;
->>>>>>> 09e66f64
+
+		CatchPokemonResponse response;
 		try {
 			response = CatchPokemonResponse.parseFrom(serverRequest.getData());
 		} catch (InvalidProtocolBufferException e) {
